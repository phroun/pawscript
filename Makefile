# Version
VERSION := $(shell git describe --tags --always --dirty)

# Directories
RELEASE_DIR := releases
SRC_DIR := src

# Detect native platform
NATIVE_OS := $(shell go env GOOS)
NATIVE_ARCH := $(shell go env GOARCH)

<<<<<<< HEAD
# Fyne CLI path (in GOPATH/bin)
GOBIN := $(shell go env GOPATH)/bin

=======
>>>>>>> facd6512
# Set binary name based on OS
ifeq ($(NATIVE_OS),windows)
    BINARY_NAME := paw.exe
else
    BINARY_NAME := paw
endif

<<<<<<< HEAD
.PHONY: build-all build-all-gui clean-releases build build-gui-gtk build-gui-qt install test test-coverage run-example clean fmt lint help \
	build-gui-macos-arm64 build-gui-macos-x64 build-gui-ms-arm64 build-gui-ms-x64 build-gui-linux-arm64 build-gui-linux-x64
=======
.PHONY: build-all clean-releases build build-gui-gtk build-gui-qt install test test-coverage run-example clean fmt lint help \
	package-gtk package-qt package-gtk-macos package-qt-macos build-token-example
>>>>>>> facd6512

# Build native version for local use
build:
	@echo "Building paw for native platform ($(NATIVE_OS)/$(NATIVE_ARCH))..."
	cd $(SRC_DIR) && go build -ldflags "-X main.version=$(VERSION)" -o ../$(BINARY_NAME) ./cmd/paw
	@echo "Created: $(BINARY_NAME)"

build-token-example:
	@echo "Building token_example for native platform ($(NATIVE_OS)/$(NATIVE_ARCH))..."
	cd $(SRC_DIR) && go build -ldflags "-X main.version=$(VERSION)" -o ../token_example ./cmd/token_example
	@echo "Created: token_example"

<<<<<<< HEAD
# Build GTK3+VTE-based GUI (requires GTK3 and VTE development libraries)
# Linux: apt install libgtk-3-dev libvte-2.91-dev
# macOS: brew install gtk+3 vte3
=======
# Build GTK3-based GUI (requires GTK3 development libraries)
# Linux: apt install libgtk-3-dev
# macOS: brew install gtk+3
# Windows: Use MSYS2 with mingw-w64-x86_64-gtk3
>>>>>>> facd6512
build-gui-gtk:
	@echo "Building pawgui-gtk for native platform ($(NATIVE_OS)/$(NATIVE_ARCH))..."
	@cd $(SRC_DIR) && go mod tidy
ifeq ($(NATIVE_OS),windows)
	cd $(SRC_DIR) && go build -ldflags="-H windowsgui -s -w" -o ../pawgui-gtk.exe ./cmd/pawgui-gtk
	@echo "Created: pawgui-gtk.exe"
else
	cd $(SRC_DIR) && go build -o ../pawgui-gtk ./cmd/pawgui-gtk
	@echo "Created: pawgui-gtk"
endif

# Build Qt-based GUI (requires Qt5/Qt6 development libraries)
# Uses miqt bindings: https://github.com/mappu/miqt
# Linux: apt install qtbase5-dev
# macOS: brew install qt@5
# Windows: Use MSYS2 with mingw-w64-x86_64-qt5-base
build-gui-qt:
	@echo "Building pawgui-qt for native platform ($(NATIVE_OS)/$(NATIVE_ARCH))..."
	@cd $(SRC_DIR) && go mod tidy
ifeq ($(NATIVE_OS),windows)
	cd $(SRC_DIR) && go build -ldflags="-H windowsgui -s -w" -o ../pawgui-qt.exe ./cmd/pawgui-qt
	@echo "Created: pawgui-qt.exe"
else
	cd $(SRC_DIR) && go build -o ../pawgui-qt ./cmd/pawgui-qt
	@echo "Created: pawgui-qt"
endif

# Package GTK GUI as macOS .app bundle (macOS only)
package-gtk-macos:
ifeq ($(NATIVE_OS),darwin)
	@echo "Packaging pawgui-gtk as macOS app bundle..."
	@$(MAKE) build-gui-gtk
	@rm -rf pawgui-gtk.app
	@mkdir -p pawgui-gtk.app/Contents/MacOS
	@mkdir -p pawgui-gtk.app/Contents/Resources
	@cp pawgui-gtk pawgui-gtk.app/Contents/MacOS/
	@echo '<?xml version="1.0" encoding="UTF-8"?>' > pawgui-gtk.app/Contents/Info.plist
	@echo '<!DOCTYPE plist PUBLIC "-//Apple//DTD PLIST 1.0//EN" "http://www.apple.com/DTDs/PropertyList-1.0.dtd">' >> pawgui-gtk.app/Contents/Info.plist
	@echo '<plist version="1.0"><dict>' >> pawgui-gtk.app/Contents/Info.plist
	@echo '<key>CFBundleExecutable</key><string>pawgui-gtk</string>' >> pawgui-gtk.app/Contents/Info.plist
	@echo '<key>CFBundleIdentifier</key><string>com.pawscript.pawgui-gtk</string>' >> pawgui-gtk.app/Contents/Info.plist
	@echo '<key>CFBundleName</key><string>PawScript GTK</string>' >> pawgui-gtk.app/Contents/Info.plist
	@echo '<key>CFBundlePackageType</key><string>APPL</string>' >> pawgui-gtk.app/Contents/Info.plist
	@echo '<key>CFBundleShortVersionString</key><string>$(VERSION)</string>' >> pawgui-gtk.app/Contents/Info.plist
	@echo '<key>CFBundleVersion</key><string>$(VERSION)</string>' >> pawgui-gtk.app/Contents/Info.plist
	@echo '<key>NSHighResolutionCapable</key><true/>' >> pawgui-gtk.app/Contents/Info.plist
	@echo '</dict></plist>' >> pawgui-gtk.app/Contents/Info.plist
	@echo "Created: pawgui-gtk.app"
else
	@echo "Error: package-gtk-macos is only available on macOS"
	@exit 1
endif

# Package Qt GUI as macOS .app bundle (macOS only)
package-qt-macos:
ifeq ($(NATIVE_OS),darwin)
	@echo "Packaging pawgui-qt as macOS app bundle..."
	@$(MAKE) build-gui-qt
	@rm -rf pawgui-qt.app
	@mkdir -p pawgui-qt.app/Contents/MacOS
	@mkdir -p pawgui-qt.app/Contents/Resources
	@cp pawgui-qt pawgui-qt.app/Contents/MacOS/
	@echo '<?xml version="1.0" encoding="UTF-8"?>' > pawgui-qt.app/Contents/Info.plist
	@echo '<!DOCTYPE plist PUBLIC "-//Apple//DTD PLIST 1.0//EN" "http://www.apple.com/DTDs/PropertyList-1.0.dtd">' >> pawgui-qt.app/Contents/Info.plist
	@echo '<plist version="1.0"><dict>' >> pawgui-qt.app/Contents/Info.plist
	@echo '<key>CFBundleExecutable</key><string>pawgui-qt</string>' >> pawgui-qt.app/Contents/Info.plist
	@echo '<key>CFBundleIdentifier</key><string>com.pawscript.pawgui-qt</string>' >> pawgui-qt.app/Contents/Info.plist
	@echo '<key>CFBundleName</key><string>PawScript Qt</string>' >> pawgui-qt.app/Contents/Info.plist
	@echo '<key>CFBundlePackageType</key><string>APPL</string>' >> pawgui-qt.app/Contents/Info.plist
	@echo '<key>CFBundleShortVersionString</key><string>$(VERSION)</string>' >> pawgui-qt.app/Contents/Info.plist
	@echo '<key>CFBundleVersion</key><string>$(VERSION)</string>' >> pawgui-qt.app/Contents/Info.plist
	@echo '<key>NSHighResolutionCapable</key><true/>' >> pawgui-qt.app/Contents/Info.plist
	@echo '</dict></plist>' >> pawgui-qt.app/Contents/Info.plist
	@echo "Created: pawgui-qt.app"
else
	@echo "Error: package-qt-macos is only available on macOS"
	@exit 1
endif

# Package native GUI (convenience target - detects platform and builds appropriate package)
package-gtk:
ifeq ($(NATIVE_OS),darwin)
	@$(MAKE) package-gtk-macos
else
	@$(MAKE) build-gui-gtk
	@echo "Note: On $(NATIVE_OS), no special packaging is needed. Binary is ready to use."
endif

package-qt:
ifeq ($(NATIVE_OS),darwin)
	@$(MAKE) package-qt-macos
else
	@$(MAKE) build-gui-qt
	@echo "Note: On $(NATIVE_OS), no special packaging is needed. Binary is ready to use."
endif

# Default install prefix
PREFIX ?= /usr/local

# Install paw to system
install: build
ifeq ($(NATIVE_OS),windows)
	@echo "Built: $(BINARY_NAME)"
	@echo "Note: On Windows, manually copy to a directory in your PATH."
else ifeq ($(NATIVE_OS),darwin)
	@mkdir -p $(PREFIX)/bin
	@install -m 755 $(BINARY_NAME) $(PREFIX)/bin/paw
	@echo "Installed: $(PREFIX)/bin/paw"
	@if [ -d pawgui-gtk.app ]; then \
		rm -rf /Applications/pawgui-gtk.app && \
		cp -R pawgui-gtk.app /Applications/ && \
		echo "Installed: /Applications/pawgui-gtk.app"; \
	fi
	@if [ -d pawgui-qt.app ]; then \
		rm -rf /Applications/pawgui-qt.app && \
		cp -R pawgui-qt.app /Applications/ && \
		echo "Installed: /Applications/pawgui-qt.app"; \
	fi
else
	@mkdir -p $(PREFIX)/bin
	@install -m 755 $(BINARY_NAME) $(PREFIX)/bin/paw
	@echo "Installed: $(PREFIX)/bin/paw"
	@if [ -f pawgui-gtk ]; then \
		install -m 755 pawgui-gtk $(PREFIX)/bin/pawgui-gtk && \
		echo "Installed: $(PREFIX)/bin/pawgui-gtk"; \
	fi
	@if [ -f pawgui-qt ]; then \
		install -m 755 pawgui-qt $(PREFIX)/bin/pawgui-qt && \
		echo "Installed: $(PREFIX)/bin/pawgui-qt"; \
	fi
endif

# Build and package CLI for all platforms
build-all: build-wasm build-macos-arm64 build-macos-x64 build-ms-arm64 build-ms-x64 build-linux-arm64 build-linux-x64

<<<<<<< HEAD
# Build and package GUI for all platforms
build-all-gui: build-gui-macos-arm64 build-gui-macos-x64 build-gui-ms-arm64 build-gui-ms-x64 build-gui-linux-arm64 build-gui-linux-x64

=======
>>>>>>> facd6512
# Clean release artifacts
clean-releases:
	rm -rf $(RELEASE_DIR)

define build-release
	@echo "Building and packaging paw $(3) $(4)..."
	@mkdir -p $(RELEASE_DIR)/paw-$(VERSION)-$(3)-$(4)
	@cp -r examples $(RELEASE_DIR)/paw-$(VERSION)-$(3)-$(4)/examples
	@cp README.md $(RELEASE_DIR)/paw-$(VERSION)-$(3)-$(4)/README.md
	@cp LICENSE $(RELEASE_DIR)/paw-$(VERSION)-$(3)-$(4)/LICENSE
	cd $(SRC_DIR) && GOOS=$(1) GOARCH=$(2) go build -ldflags "-X main.version=$(VERSION)" -o ../$(RELEASE_DIR)/paw-$(VERSION)-$(3)-$(4)/$(5) ./cmd/paw
	@cd $(RELEASE_DIR) && $(6) paw-$(VERSION)-$(3)-$(4)$(7) paw-$(VERSION)-$(3)-$(4)
	@rm -rf $(RELEASE_DIR)/paw-$(VERSION)-$(3)-$(4)
	@echo "Created: $(RELEASE_DIR)/paw-$(VERSION)-$(3)-$(4)$(7)"
endef

build-macos-arm64:
	$(call build-release,darwin,arm64,macos,arm64,paw,tar -czf,.tar.gz)

build-macos-x64:
	$(call build-release,darwin,amd64,macos,x64,paw,tar -czf,.tar.gz)

build-ms-arm64:
	$(call build-release,windows,arm64,windows,arm64,paw.exe,zip -r,.zip)

build-ms-x64:
	$(call build-release,windows,amd64,windows,x64,paw.exe,zip -r,.zip)

build-linux-arm64:
	$(call build-release,linux,arm64,linux,arm64,paw,tar -czf,.tar.gz)

build-linux-x64:
	$(call build-release,linux,amd64,linux,x64,paw,tar -czf,.tar.gz)

build-wasm:
	@echo "Building paw WASM..."
	cd $(SRC_DIR) && GOOS=js GOARCH=wasm go build -o ../js/pawscript.wasm ./wasm

test:
	@echo "Running tests..."
	@cd tests && ./test_regressions.sh

test-coverage:
	@echo "Running tests with coverage..."
	cd $(SRC_DIR) && go test -v -coverprofile=coverage.out .
	cd $(SRC_DIR) && go tool cover -html=coverage.out -o coverage.html
	@echo "Coverage report: $(SRC_DIR)/coverage.html"

run-example:
	@echo "Running hello.paw example..."
	./paw examples/hello.paw -- arg1 arg2 arg3

clean:
	@echo "Cleaning..."
	@rm -f paw pawgui-gtk pawgui-gtk.exe pawgui-qt pawgui-qt.exe token_example $(SRC_DIR)/coverage.out $(SRC_DIR)/coverage.html
	@rm -rf pawgui-gtk.app pawgui-qt.app
	@echo "Clean complete"

fmt:
	@echo "Formatting code..."
	cd $(SRC_DIR) && go fmt ./...
	@echo "Format complete"

lint:
	@echo "Running linter..."
	cd $(SRC_DIR) && golangci-lint run
	@echo "Lint complete"

help:
	@echo "PawScript Makefile"
	@echo ""
<<<<<<< HEAD
	@echo "Targets:"
	@echo "  build          - Build paw for native platform"
	@echo "  build-gui-gtk  - Build pawgui-gtk (GTK3 alternative, no OpenGL)"
	@echo "  build-gui-qt   - Build pawgui-qt (Qt5 alternative, no OpenGL)"
=======
	@echo "Build Targets:"
	@echo "  build          - Build paw CLI for native platform"
	@echo "  build-gui-gtk  - Build pawgui-gtk (GTK3 GUI)"
	@echo "  build-gui-qt   - Build pawgui-qt (Qt5 GUI)"
>>>>>>> facd6512
	@echo "  build-all      - Build and package paw CLI for all platforms"
	@echo ""
	@echo "Package Targets (native packaging):"
	@echo "  package-gtk    - Build and package GTK GUI (macOS: .app bundle)"
	@echo "  package-qt     - Build and package Qt GUI (macOS: .app bundle)"
	@echo "  package-gtk-macos - Create pawgui-gtk.app bundle (macOS only)"
	@echo "  package-qt-macos  - Create pawgui-qt.app bundle (macOS only)"
	@echo ""
	@echo "Other Targets:"
	@echo "  install        - Build and install paw (and GUI if built) to PREFIX"
	@echo "  run-example    - Run hello.paw example"
	@echo "  test           - Run regression tests"
	@echo "  test-coverage  - Run tests with coverage report"
	@echo "  clean          - Remove build artifacts"
	@echo "  clean-releases - Clean release artifacts"
	@echo "  fmt            - Format code"
	@echo "  lint           - Run linter"
	@echo ""
<<<<<<< HEAD
	@echo "See BUILDING.md for troubleshooting version compatibility issues."
=======
	@echo "GUI Requirements:"
	@echo "  GTK: Linux: libgtk-3-dev | macOS: brew install gtk+3 | Windows: MSYS2 mingw-w64-x86_64-gtk3"
	@echo "  Qt:  Linux: qtbase5-dev  | macOS: brew install qt@5  | Windows: MSYS2 mingw-w64-x86_64-qt5-base"
	@echo ""
	@echo "Note: Windows GUI builds use GitHub Actions workflow (see .github/workflows/)"
>>>>>>> facd6512
<|MERGE_RESOLUTION|>--- conflicted
+++ resolved
@@ -9,12 +9,8 @@
 NATIVE_OS := $(shell go env GOOS)
 NATIVE_ARCH := $(shell go env GOARCH)
 
-<<<<<<< HEAD
-# Fyne CLI path (in GOPATH/bin)
 GOBIN := $(shell go env GOPATH)/bin
 
-=======
->>>>>>> facd6512
 # Set binary name based on OS
 ifeq ($(NATIVE_OS),windows)
     BINARY_NAME := paw.exe
@@ -22,13 +18,8 @@
     BINARY_NAME := paw
 endif
 
-<<<<<<< HEAD
-.PHONY: build-all build-all-gui clean-releases build build-gui-gtk build-gui-qt install test test-coverage run-example clean fmt lint help \
-	build-gui-macos-arm64 build-gui-macos-x64 build-gui-ms-arm64 build-gui-ms-x64 build-gui-linux-arm64 build-gui-linux-x64
-=======
 .PHONY: build-all clean-releases build build-gui-gtk build-gui-qt install test test-coverage run-example clean fmt lint help \
 	package-gtk package-qt package-gtk-macos package-qt-macos build-token-example
->>>>>>> facd6512
 
 # Build native version for local use
 build:
@@ -41,16 +32,10 @@
 	cd $(SRC_DIR) && go build -ldflags "-X main.version=$(VERSION)" -o ../token_example ./cmd/token_example
 	@echo "Created: token_example"
 
-<<<<<<< HEAD
-# Build GTK3+VTE-based GUI (requires GTK3 and VTE development libraries)
-# Linux: apt install libgtk-3-dev libvte-2.91-dev
-# macOS: brew install gtk+3 vte3
-=======
 # Build GTK3-based GUI (requires GTK3 development libraries)
 # Linux: apt install libgtk-3-dev
 # macOS: brew install gtk+3
 # Windows: Use MSYS2 with mingw-w64-x86_64-gtk3
->>>>>>> facd6512
 build-gui-gtk:
 	@echo "Building pawgui-gtk for native platform ($(NATIVE_OS)/$(NATIVE_ARCH))..."
 	@cd $(SRC_DIR) && go mod tidy
@@ -186,12 +171,6 @@
 # Build and package CLI for all platforms
 build-all: build-wasm build-macos-arm64 build-macos-x64 build-ms-arm64 build-ms-x64 build-linux-arm64 build-linux-x64
 
-<<<<<<< HEAD
-# Build and package GUI for all platforms
-build-all-gui: build-gui-macos-arm64 build-gui-macos-x64 build-gui-ms-arm64 build-gui-ms-x64 build-gui-linux-arm64 build-gui-linux-x64
-
-=======
->>>>>>> facd6512
 # Clean release artifacts
 clean-releases:
 	rm -rf $(RELEASE_DIR)
@@ -263,17 +242,10 @@
 help:
 	@echo "PawScript Makefile"
 	@echo ""
-<<<<<<< HEAD
-	@echo "Targets:"
-	@echo "  build          - Build paw for native platform"
-	@echo "  build-gui-gtk  - Build pawgui-gtk (GTK3 alternative, no OpenGL)"
-	@echo "  build-gui-qt   - Build pawgui-qt (Qt5 alternative, no OpenGL)"
-=======
 	@echo "Build Targets:"
 	@echo "  build          - Build paw CLI for native platform"
 	@echo "  build-gui-gtk  - Build pawgui-gtk (GTK3 GUI)"
 	@echo "  build-gui-qt   - Build pawgui-qt (Qt5 GUI)"
->>>>>>> facd6512
 	@echo "  build-all      - Build and package paw CLI for all platforms"
 	@echo ""
 	@echo "Package Targets (native packaging):"
@@ -292,12 +264,8 @@
 	@echo "  fmt            - Format code"
 	@echo "  lint           - Run linter"
 	@echo ""
-<<<<<<< HEAD
-	@echo "See BUILDING.md for troubleshooting version compatibility issues."
-=======
 	@echo "GUI Requirements:"
 	@echo "  GTK: Linux: libgtk-3-dev | macOS: brew install gtk+3 | Windows: MSYS2 mingw-w64-x86_64-gtk3"
 	@echo "  Qt:  Linux: qtbase5-dev  | macOS: brew install qt@5  | Windows: MSYS2 mingw-w64-x86_64-qt5-base"
 	@echo ""
-	@echo "Note: Windows GUI builds use GitHub Actions workflow (see .github/workflows/)"
->>>>>>> facd6512
+	@echo "Note: Windows GUI builds use GitHub Actions workflow (see .github/workflows/)"