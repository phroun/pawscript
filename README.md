--- conflicted
+++ resolved
@@ -122,18 +122,19 @@
 - Accessor syntax support in named argument keys (`~obj.field:`, `~list 0:`)
 - Scope operator `::` for explicit module access
   - `module::item` searches LibraryRestricted (requires IMPORT first)
-<<<<<<< HEAD
   - `::module::item` searches LibraryInherited (from all loaded modules)
-=======
-  - `::module::item` searches LibraryInherited (always available, bypasses restrictions)
 - Random number generation using token pattern:
-  - `rng` command creates RNG token, optional `seed:` parameter for reproducibility
-  - `resume ~token` returns full Int63 range, `resume ~token, max` returns 0 to max-1
-  - `resume ~token, min, max` returns random value in range min to max (inclusive)
-  - `random` convenience command uses default `#random` or accepts custom generator
-  - `#random` default RNG in io:: module, can be overridden locally for reproducible tests
+  - `rng` command creates RNG token, optional `seed:` parameter for
+    reproducibility
+  - `resume ~token` returns full Int63 range, `resume ~token, max`
+    returns 0 to max-1
+  - `resume ~token, min, max` returns random value in range min to max
+    (inclusive)
+  - `random` convenience command uses default `#random` or accepts custom
+    generator
+  - `#random` default RNG in io:: module, can be overridden locally for
+    reproducible tests
   - Uses Go's `math/rand` with `NewSource` for seeded generators
->>>>>>> b80ab572
 
 ### 0.2.7 -- November 27, 2025
 - Move Makefile into a more standard location
