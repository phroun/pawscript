// pawgui-gtk - GTK3-based GUI for PawScript with custom terminal emulator
// Cross-platform: works on Linux, macOS, and Windows
package main

import (
	"flag"
	"fmt"
	"io"
	"os"
	"path/filepath"
	"runtime"
	"strings"
	"sync"
	"time"

	"github.com/gotk3/gotk3/gdk"
	"github.com/gotk3/gotk3/glib"
	"github.com/gotk3/gotk3/gtk"
	"github.com/gotk3/gotk3/pango"
	"github.com/phroun/pawscript"
	"github.com/phroun/pawscript/pkg/pawgui"
	"github.com/phroun/pawscript/pkg/purfecterm"
	purfectermgtk "github.com/phroun/pawscript/pkg/purfecterm-gtk"
	"github.com/sqweek/dialog"
)

var version = "dev" // set via -ldflags at build time

// Default font size constant (uses shared package value)
const defaultFontSize = pawgui.DefaultFontSize

const (
	appID   = "com.pawscript.pawgui-gtk"
	appName = "PawScript Launcher (GTK)"
)

// init sets up GTK data paths on Windows for icons, schemas, etc.
// Note: This doesn't help with DLL loading (too late), but icons load at runtime.
func init() {
	if runtime.GOOS != "windows" {
		return
	}

	exePath, err := os.Executable()
	if err != nil {
		return
	}
	exeDir := filepath.Dir(exePath)

	// Set GDK-Pixbuf loader path
	loaderCache := filepath.Join(exeDir, "lib", "gdk-pixbuf-2.0", "2.10.0", "loaders.cache")
	if _, err := os.Stat(loaderCache); err == nil {
		os.Setenv("GDK_PIXBUF_MODULE_FILE", loaderCache)
	}

	// Set data directories for icons and schemas
	shareDir := filepath.Join(exeDir, "share")
	if _, err := os.Stat(shareDir); err == nil {
		os.Setenv("XDG_DATA_DIRS", shareDir)
		os.Setenv("GTK_DATA_PREFIX", exeDir)
	}

	// Set schema directory
	schemaDir := filepath.Join(shareDir, "glib-2.0", "schemas")
	if _, err := os.Stat(schemaDir); err == nil {
		os.Setenv("GSETTINGS_SCHEMA_DIR", schemaDir)
	}
}

// Global state
var (
	currentDir  string
	mainWindow  *gtk.ApplicationWindow
	app         *gtk.Application // Store app reference for creating new windows
	fileList    *gtk.ListBox
	terminal    *purfectermgtk.Terminal
	pathButton  *gtk.MenuButton // Path selector button with dropdown menu
	pathLabel   *gtk.Label      // Label inside path button showing current path
	pathMenu    *gtk.Menu       // Dropdown menu for path selection
	runButton   *gtk.Button
	contextMenu *gtk.Menu // Right-click context menu for terminal

	// Console I/O for PawScript
	consoleOutCh   *pawscript.StoredChannel
	consoleInCh    *pawscript.StoredChannel
	stdoutWriter   *io.PipeWriter
	stdinReader    *io.PipeReader
	stdinWriter    *io.PipeWriter
	clearInputFunc func()
	flushFunc      func() // Flush pending output
	scriptRunning  bool
	scriptMu       sync.Mutex

	// REPL for interactive mode when no script is running
	consoleREPL *pawscript.REPL

	// Configuration loaded at startup
	appConfig    pawscript.PSLConfig
	configHelper *pawgui.ConfigHelper

	// Launcher narrow strip (for multiple toolbar buttons)
	launcherNarrowStrip    *gtk.Box           // The narrow strip container
	launcherMenuButton     *gtk.Button        // Hamburger button in path selector (when strip hidden)
	launcherStripMenuBtn   *gtk.Button        // Hamburger button in narrow strip (when strip visible)
	launcherWidePanel      *gtk.Box           // The wide panel (file browser)
	launcherRegisteredBtns []*ToolbarButton   // Additional registered buttons for launcher
	launcherToolbarData    *WindowToolbarData // Toolbar data for the launcher window

	// Per-window toolbar data (keyed by PawScript instance)
	toolbarDataByPS = make(map[*pawscript.PawScript]*WindowToolbarData)
	toolbarDataMu   sync.Mutex
)

// WindowToolbarData holds per-window toolbar state for dummy_button command
type WindowToolbarData struct {
	strip          *gtk.Box                // The narrow strip container
	registeredBtns []*ToolbarButton        // Additional registered buttons
	terminal       *purfectermgtk.Terminal // Terminal for Feed() calls
	updateFunc     func()                  // Function to update the strip's buttons
}

// ToolbarButton represents a registered toolbar button
type ToolbarButton struct {
	Icon    string      // Icon name or path
	Tooltip string      // Tooltip text
	OnClick func()      // Click handler
	Menu    *gtk.Menu   // Optional dropdown menu (if nil, OnClick is used)
	widget  *gtk.Button // The actual button widget
}

// ToolbarStrip manages a collapsible strip of toolbar buttons
type ToolbarStrip struct {
	container      *gtk.Box         // The strip container
	buttons        []*ToolbarButton // Registered buttons (excluding mandatory first)
	menuButton     *gtk.Button      // The mandatory hamburger menu button
	menu           *gtk.Menu        // The hamburger menu
	minWidth       int              // Minimum width before collapsing
	isScriptWindow bool             // True if this is a script window (no wide panel)
}

// --- Configuration Management ---

// getConfigDir returns the path to the .paw config directory in the user's home
func getConfigDir() string {
	home, err := os.UserHomeDir()
	if err != nil {
		return ""
	}
	return filepath.Join(home, ".paw")
}

// getConfigPath returns the path to the pawgui-gtk.psl config file
func getConfigPath() string {
	configDir := getConfigDir()
	if configDir == "" {
		return ""
	}
	return filepath.Join(configDir, "pawgui-gtk.psl")
}

// loadConfig loads the configuration from ~/.paw/pawgui-gtk.psl
// Returns an empty config if the file doesn't exist or can't be read
func loadConfig() pawscript.PSLConfig {
	configPath := getConfigPath()
	if configPath == "" {
		return pawscript.PSLConfig{}
	}

	data, err := os.ReadFile(configPath)
	if err != nil {
		return pawscript.PSLConfig{}
	}

	config, err := pawscript.ParsePSL(string(data))
	if err != nil {
		return pawscript.PSLConfig{}
	}

	return config
}

// saveConfig saves the configuration to ~/.paw/pawgui-gtk.psl
// Silently fails if there are any errors (graceful degradation)
func saveConfig(config pawscript.PSLConfig) {
	configPath := getConfigPath()
	if configPath == "" {
		return
	}

	// Ensure config directory exists
	configDir := getConfigDir()
	if err := os.MkdirAll(configDir, 0755); err != nil {
		return
	}

	data := pawscript.SerializePSLPretty(config)
	_ = os.WriteFile(configPath, []byte(data+"\n"), 0644)
}

// saveBrowseDir saves the current browse directory to config
func saveBrowseDir(dir string) {
	appConfig.Set("last_browse_dir", dir)
	saveConfig(appConfig)
}

// Configuration getter wrappers using shared configHelper
func getFontFamily() string                      { return configHelper.GetFontFamily() }
func getFontFamilyUnicode() string               { return configHelper.GetFontFamilyUnicode() }
func getFontFamilyCJK() string                   { return configHelper.GetFontFamilyCJK() }
func getFontSize() int                           { return configHelper.GetFontSize() }
func getUIScale() float64                        { return configHelper.GetUIScale() }
func getOptimizationLevel() int                  { return configHelper.GetOptimizationLevel() }
func getTerminalBackground() purfecterm.Color    { return configHelper.GetTerminalBackground() }
func getTerminalForeground() purfecterm.Color    { return configHelper.GetTerminalForeground() }
func getColorPalette() []purfecterm.Color        { return configHelper.GetColorPalette() }
func getBlinkMode() purfecterm.BlinkMode         { return configHelper.GetBlinkMode() }
func getQuitShortcut() string                    { return configHelper.GetQuitShortcut() }
func getDefaultQuitShortcut() string             { return pawgui.GetDefaultQuitShortcut() }
func getPSLColors() pawscript.DisplayColorConfig { return configHelper.GetPSLColors() }

// getLauncherWidth returns the saved launcher panel width, defaulting to 280
func getLauncherWidth() int {
	return appConfig.GetInt("launcher_width", 280)
}

// saveLauncherWidth saves the launcher panel width to config
func saveLauncherWidth(width int) {
	appConfig.Set("launcher_width", width)
	saveConfig(appConfig)
}

// getHomeDir returns the user's home directory
func getHomeDir() string {
	if home, err := os.UserHomeDir(); err == nil {
		return home
	}
	return ""
}

// getExamplesDir returns the examples directory path if it exists
func getExamplesDir() string {
	if exe, err := os.Executable(); err == nil {
		exeDir := filepath.Dir(exe)
		examples := filepath.Join(exeDir, "examples")
		if info, err := os.Stat(examples); err == nil && info.IsDir() {
			return examples
		}
	}
	return ""
}

// getRecentPaths returns the list of recent paths from config (max 10)
func getRecentPaths() []string {
	if appConfig == nil {
		return nil
	}
	if paths, ok := appConfig["launcher_recent_paths"]; ok {
		if list, ok := paths.(pawscript.PSLList); ok {
			result := make([]string, 0, len(list))
			for _, p := range list {
				if s, ok := p.(string); ok && s != "" {
					result = append(result, s)
				}
			}
			return result
		}
	}
	return nil
}

// addRecentPath adds a path to the recent paths list (keeps max 10, no duplicates)
func addRecentPath(path string) {
	if appConfig == nil || path == "" {
		return
	}
	// Don't add home or examples to recent
	if path == getHomeDir() || path == getExamplesDir() {
		return
	}

	paths := getRecentPaths()

	// Remove if already exists
	newPaths := make([]string, 0, 10)
	for _, p := range paths {
		if p != path {
			newPaths = append(newPaths, p)
		}
	}

	// Add at front
	newPaths = append([]string{path}, newPaths...)

	// Keep max 10
	if len(newPaths) > 10 {
		newPaths = newPaths[:10]
	}

	// Convert to PSLList and save
	pslList := make(pawscript.PSLList, len(newPaths))
	for i, p := range newPaths {
		pslList[i] = p
	}
	appConfig.Set("launcher_recent_paths", pslList)
	saveConfig(appConfig)
}

// clearRecentPaths removes all recent paths from config
func clearRecentPaths() {
	if appConfig == nil {
		return
	}
	delete(appConfig, "launcher_recent_paths")
	saveConfig(appConfig)
}

// --- Toolbar Strip and Hamburger Menu ---

// showAboutDialog displays the About PawScript dialog
func showAboutDialog(parent gtk.IWindow) {
	dialog := gtk.MessageDialogNew(
		parent,
		gtk.DIALOG_MODAL|gtk.DIALOG_DESTROY_WITH_PARENT,
		gtk.MESSAGE_INFO,
		gtk.BUTTONS_OK,
		"",
	)
	dialog.SetTitle("About PawScript")

	// Build about text
	aboutText := fmt.Sprintf(`<b>PawScript</b>
Version: %s

<i>A scripting language for creative coding</i>

Copyright © 2025 Jeffrey R. Day
License: MIT`, version)

	dialog.SetMarkup(aboutText)
	dialog.Run()
	dialog.Destroy()
}

// createHamburgerMenu creates the hamburger dropdown menu
// isScriptWindow: true for script windows (slightly different options)
func createHamburgerMenu(parent gtk.IWindow, isScriptWindow bool) *gtk.Menu {
	menu, _ := gtk.MenuNew()

	// About option
	aboutItem, _ := gtk.MenuItemNewWithLabel("About PawScript...")
	aboutItem.Connect("activate", func() {
		showAboutDialog(parent)
	})
	menu.Append(aboutItem)

	menu.ShowAll()
	return menu
}

// createHamburgerButton creates a hamburger menu button with SVG icon
// forVerticalStrip: true for vertical toolbar strip, false for horizontal rows (file selector)
func createHamburgerButton(menu *gtk.Menu, forVerticalStrip bool) *gtk.Button {
	btn, _ := gtk.ButtonNew()
	btn.SetSizeRequest(32, 32)
	btn.SetTooltipText("Menu")
	applyToolbarButtonStyle(btn, forVerticalStrip)

	// Set SVG icon with appropriate color for current theme
	svgData := getSVGIcon(hamburgerIconSVG)
	if img := createImageFromSVG(svgData, 24); img != nil {
		btn.SetImage(img)
		btn.SetAlwaysShowImage(true)
	} else {
		// Fallback to text if SVG loading fails
		btn.SetLabel("☰")
	}

	// Pop up the menu on click
	btn.Connect("clicked", func() {
		menu.PopupAtWidget(btn, gdk.GDK_GRAVITY_SOUTH_WEST, gdk.GDK_GRAVITY_NORTH_WEST, nil)
	})

	return btn
}

// createToolbarStrip creates a vertical strip of toolbar buttons
// Returns the strip container and the hamburger button
func createToolbarStrip(parent gtk.IWindow, isScriptWindow bool) (*gtk.Box, *gtk.Button, *gtk.Menu) {
	strip, _ := gtk.BoxNew(gtk.ORIENTATION_VERTICAL, 4) // 4px spacing between buttons
	strip.SetMarginStart(2)
	strip.SetMarginEnd(2)
	strip.SetMarginTop(5)
	strip.SetMarginBottom(5)

	// Create hamburger menu and button
	menu := createHamburgerMenu(parent, isScriptWindow)
	menuBtn := createHamburgerButton(menu, true) // true = vertical strip

	strip.PackStart(menuBtn, false, false, 0)

	return strip, menuBtn, menu
}

// Minimum widths for panel collapse behavior
const (
<<<<<<< HEAD
	minWidePanelWidth   = 196 // Minimum width before wide panel collapses
	minNarrowStripWidth = 46  // Minimum width before narrow strip collapses
=======
	minWidePanelWidth      = 196 // Minimum width before wide panel collapses
	minNarrowStripWidth    = 40  // Minimum width before narrow strip collapses
	narrowOnlyExtraPadding = 4   // Extra left padding when in narrow-only mode
>>>>>>> dd4bbdb6
)

// Embedded SVG icons (fill color is replaced at runtime based on theme)
const hamburgerIconSVG = `<svg width="48" height="48" viewBox="0 0 12.7 12.7" xmlns="http://www.w3.org/2000/svg">
  <rect style="fill:{{FILL}};stroke:none" width="11.346176" height="2.25" x="0.70038122" y="0.8404575"/>
  <rect style="fill:{{FILL}};stroke:none" width="11.346176" height="2.25" x="0.70038122" y="5.3383746"/>
  <rect style="fill:{{FILL}};stroke:none" width="11.346176" height="2.25" x="0.70038122" y="9.8362913"/>
</svg>`

const starIconSVG = `<svg width="48" height="48" viewBox="0 0 12.7 12.7" xmlns="http://www.w3.org/2000/svg">
  <path style="fill:{{FILL}};stroke:none" d="M 6.4849512,1.5761366 8.0478061,4.7428264 11.542456,5.250629 9.0137037,7.7155534 9.6106608,11.196082 6.484951,9.5527997 3.359241,11.196082 3.9561984,7.7155534 1.4274463,5.2506288 4.9220959,4.7428264 Z" transform="matrix(1.1757817,0,0,1.1757817,-1.274887,-1.2479333)"/>
</svg>`

// getIconFillColor returns the appropriate icon fill color based on theme
func getIconFillColor() string {
	theme := configHelper.GetTheme()
	switch theme {
	case pawgui.ThemeDark:
		return "#ffffff"
	case pawgui.ThemeLight:
		return "#000000"
	default: // ThemeAuto - query GTK to see if dark theme is active
		settings, err := gtk.SettingsGetDefault()
		if err == nil {
			darkPref, err := settings.GetProperty("gtk-application-prefer-dark-theme")
			if err == nil {
				if isDark, ok := darkPref.(bool); ok && isDark {
					return "#ffffff"
				}
			}
			// Also check the theme name for "dark" suffix as fallback
			themeName, err := settings.GetProperty("gtk-theme-name")
			if err == nil {
				if name, ok := themeName.(string); ok {
					if strings.Contains(strings.ToLower(name), "dark") {
						return "#ffffff"
					}
				}
			}
		}
		// Default to black (light theme) if we can't determine
		return "#000000"
	}
}

// getSVGIcon returns SVG data with the fill color set appropriately for current theme
func getSVGIcon(svgTemplate string) string {
	return strings.Replace(svgTemplate, "{{FILL}}", getIconFillColor(), -1)
}

// createImageFromSVG creates a GtkImage from SVG data
func createImageFromSVG(svgData string, size int) *gtk.Image {
	// Create a PixbufLoader for SVG
	loader, err := gdk.PixbufLoaderNew()
	if err != nil {
		return nil
	}

	// Write SVG data to loader
	_, err = loader.Write([]byte(svgData))
	if err != nil {
		loader.Close()
		return nil
	}

	err = loader.Close()
	if err != nil {
		return nil
	}

	// Get the pixbuf
	pixbuf, err := loader.GetPixbuf()
	if err != nil || pixbuf == nil {
		return nil
	}

	// Scale to desired size
	scaled, err := pixbuf.ScaleSimple(size, size, gdk.INTERP_BILINEAR)
	if err != nil || scaled == nil {
		return nil
	}

	// Create image from pixbuf
	img, err := gtk.ImageNewFromPixbuf(scaled)
	if err != nil {
		return nil
	}

	return img
}

// applyToolbarButtonStyle applies CSS to make toolbar buttons square with equal padding
// forVerticalStrip: true for buttons in the vertical toolbar strip (need more top/bottom)
//                   false for buttons in horizontal rows like file selector (match row height)
func applyToolbarButtonStyle(btn *gtk.Button, forVerticalStrip bool) {
	cssProvider, err := gtk.CssProviderNew()
	if err != nil {
		return
	}
	var css string
	if forVerticalStrip {
		// Vertical strip: more vertical padding for taller buttons
		css = `
			button {
				padding: 6px 4px;
				min-width: 0;
				min-height: 0;
			}
		`
	} else {
		// Horizontal row: more horizontal padding to be closer to square while matching row height
		css = `
			button {
				padding: 4px 6px;
				min-width: 0;
				min-height: 0;
			}
		`
	}
	cssProvider.LoadFromData(css)
	styleCtx, err := btn.GetStyleContext()
	if err != nil {
		return
	}
	styleCtx.AddProvider(cssProvider, gtk.STYLE_PROVIDER_PRIORITY_APPLICATION)
}

// Random icons for dummy buttons
var dummyIcons = []string{"★", "♦", "♠", "♣", "♥", "●", "■", "▲", "◆", "⬟", "⬢", "✦", "✧", "⚡", "☀", "☁", "☂", "☃", "✿", "❀"}

// updateLauncherToolbarButtons updates the launcher's narrow strip with the current registered buttons
func updateLauncherToolbarButtons() {
	if launcherNarrowStrip == nil {
		return
	}

	// Get the strip's layout box (first child is the layout container)
	// Actually the strip IS the box, so we work with it directly

	// Remove existing dummy buttons (but keep the hamburger menu button)
	// Collect widgets to remove (skip first child which is hamburger button)
	var toRemove []gtk.IWidget
	i := 0
	launcherNarrowStrip.GetChildren().Foreach(func(item interface{}) {
		if i > 0 { // Skip first child (hamburger button)
			if widget, ok := item.(gtk.IWidget); ok {
				toRemove = append(toRemove, widget)
			}
		}
		i++
	})
	for _, widget := range toRemove {
		launcherNarrowStrip.Remove(widget)
	}

	// Add new dummy buttons
	for _, btn := range launcherRegisteredBtns {
		button, _ := gtk.ButtonNew()
		button.SetSizeRequest(32, 32)
		button.SetTooltipText(btn.Tooltip)
		applyToolbarButtonStyle(button, true) // true = vertical strip
		// Set SVG icon with appropriate color for current theme
		svgData := getSVGIcon(starIconSVG)
		if img := createImageFromSVG(svgData, 24); img != nil {
			button.SetImage(img)
			button.SetAlwaysShowImage(true)
		} else {
			// Fallback to text if SVG loading fails
			button.SetLabel(btn.Icon)
		}
		if btn.OnClick != nil {
			callback := btn.OnClick // Capture for closure
			button.Connect("clicked", func() {
				callback()
			})
		}
		btn.widget = button
		launcherNarrowStrip.PackStart(button, false, false, 0)
		button.Show()
	}

	// Update visibility based on button count
	hasMultipleButtons := len(launcherRegisteredBtns) > 0
	if hasMultipleButtons {
		// Show narrow strip, hide menu button in path row
		launcherNarrowStrip.Show()
		if launcherMenuButton != nil {
			launcherMenuButton.Hide()
		}
		if launcherStripMenuBtn != nil {
			launcherStripMenuBtn.Show()
		}
	} else {
		// Hide narrow strip, show menu button in path row
		launcherNarrowStrip.Hide()
		if launcherMenuButton != nil {
			launcherMenuButton.Show()
		}
	}
}

// updateWindowToolbarButtons updates a window's toolbar strip with its registered buttons
func updateWindowToolbarButtons(strip *gtk.Box, buttons []*ToolbarButton) {
	if strip == nil {
		return
	}

	// Remove existing dummy buttons (but keep the hamburger menu button as first child)
	var toRemove []gtk.IWidget
	i := 0
	strip.GetChildren().Foreach(func(item interface{}) {
		if i > 0 { // Skip first child (hamburger button)
			if widget, ok := item.(gtk.IWidget); ok {
				toRemove = append(toRemove, widget)
			}
		}
		i++
	})
	for _, widget := range toRemove {
		strip.Remove(widget)
	}

	// Add new dummy buttons
	for _, btn := range buttons {
		button, _ := gtk.ButtonNew()
		button.SetSizeRequest(32, 32)
		button.SetTooltipText(btn.Tooltip)
		applyToolbarButtonStyle(button, true) // true = vertical strip
		// Set SVG icon with appropriate color for current theme
		svgData := getSVGIcon(starIconSVG)
		if img := createImageFromSVG(svgData, 24); img != nil {
			button.SetImage(img)
			button.SetAlwaysShowImage(true)
		} else {
			// Fallback to text if SVG loading fails
			button.SetLabel(btn.Icon)
		}
		if btn.OnClick != nil {
			callback := btn.OnClick // Capture for closure
			button.Connect("clicked", func() {
				callback()
			})
		}
		btn.widget = button
		strip.PackStart(button, false, false, 0)
		button.Show()
	}

	// Always show the strip when it has a hamburger button (console windows)
	strip.Show()
}

// setDummyButtonsForWindow sets the number of dummy buttons for a specific window
func setDummyButtonsForWindow(data *WindowToolbarData, count int) {
	// Clear existing dummy buttons
	data.registeredBtns = nil

	// Add new dummy buttons
	for i := 0; i < count; i++ {
		icon := dummyIcons[i%len(dummyIcons)]
		idx := i              // Capture for closure
		term := data.terminal // Capture terminal for closure
		btn := &ToolbarButton{
			Icon:    icon,
			Tooltip: fmt.Sprintf("Dummy Button %d", i+1),
			OnClick: func() {
				if term != nil {
					term.Feed(fmt.Sprintf("\r\nDummy button %d clicked!\r\n", idx+1))
				}
			},
		}
		data.registeredBtns = append(data.registeredBtns, btn)
	}

	// Update the toolbar strip on GTK main thread
	updateFunc := data.updateFunc
	glib.IdleAdd(func() bool {
		if updateFunc != nil {
			updateFunc()
		}
		return false
	})
}

// setDummyButtons sets the number of dummy buttons in the launcher toolbar strip (legacy)
func setDummyButtons(count int) {
	// Clear existing dummy buttons
	launcherRegisteredBtns = nil

	// Add new dummy buttons
	for i := 0; i < count; i++ {
		icon := dummyIcons[i%len(dummyIcons)]
		idx := i // Capture for closure
		btn := &ToolbarButton{
			Icon:    icon,
			Tooltip: fmt.Sprintf("Dummy Button %d", i+1),
			OnClick: func() {
				if terminal != nil {
					terminal.Feed(fmt.Sprintf("\r\nDummy button %d clicked!\r\n", idx+1))
				}
			},
		}
		launcherRegisteredBtns = append(launcherRegisteredBtns, btn)
	}

	// Update the toolbar strip on GTK main thread
	glib.IdleAdd(func() bool {
		updateLauncherToolbarButtons()
		return false
	})
}

// registerDummyButtonCommand registers the dummy_button command with PawScript
// using per-window toolbar data
func registerDummyButtonCommand(ps *pawscript.PawScript, data *WindowToolbarData) {
	// Store the association
	toolbarDataMu.Lock()
	toolbarDataByPS[ps] = data
	toolbarDataMu.Unlock()

	ps.RegisterCommand("dummy_button", func(ctx *pawscript.Context) pawscript.Result {
		if len(ctx.Args) < 1 {
			ctx.LogError(pawscript.CatCommand, "dummy_button requires a count argument")
			return pawscript.BoolStatus(false)
		}

		// Get the count argument
		count := 0
		switch v := ctx.Args[0].(type) {
		case int:
			count = v
		case int64:
			count = int(v)
		case float64:
			count = int(v)
		default:
			ctx.LogError(pawscript.CatCommand, "dummy_button requires a numeric argument")
			return pawscript.BoolStatus(false)
		}

		if count < 0 {
			count = 0
		}
		if count > 20 {
			count = 20 // Cap at 20 buttons
		}

		// Use the captured window data
		setDummyButtonsForWindow(data, count)
		ctx.SetResult(count)
		return pawscript.BoolStatus(true)
	})
}

// applyTheme sets the GTK theme based on the configuration.
// "auto" = let GTK/OS decide, "dark" = force dark, "light" = force light
func applyTheme(theme pawgui.ThemeMode) {
	settings, err := gtk.SettingsGetDefault()
	if err != nil {
		return
	}

	switch theme {
	case pawgui.ThemeDark:
		settings.SetProperty("gtk-application-prefer-dark-theme", true)
	case pawgui.ThemeLight:
		settings.SetProperty("gtk-application-prefer-dark-theme", false)
	case pawgui.ThemeAuto:
		// Let GTK use the system default - no explicit setting needed
		// On most systems, this will follow the OS dark/light mode preference
	}
}

// setupQuitShortcut configures the keyboard shortcut to quit the application
func setupQuitShortcut() {
	quitShortcut := getQuitShortcut()
	if quitShortcut == "" {
		return // Disabled
	}

	var targetKey uint
	var targetMod gdk.ModifierType
	switch quitShortcut {
	case "Cmd+Q":
		targetKey = gdk.KEY_q
		targetMod = gdk.META_MASK
	case "Ctrl+Q":
		targetKey = gdk.KEY_q
		targetMod = gdk.CONTROL_MASK
	case "Alt+F4":
		targetKey = gdk.KEY_F4
		targetMod = gdk.MOD1_MASK
	default:
		return
	}

	// Connect to key-press-event on the main window
	mainWindow.Connect("key-press-event", func(win *gtk.ApplicationWindow, event *gdk.Event) bool {
		keyEvent := gdk.EventKeyNewFromEvent(event)
		keyval := keyEvent.KeyVal()
		state := gdk.ModifierType(keyEvent.State())

		// Mask out non-modifier bits (like num lock, caps lock)
		state = state & (gdk.CONTROL_MASK | gdk.SHIFT_MASK | gdk.MOD1_MASK | gdk.META_MASK)

		// Check for lowercase or uppercase 'q'
		if targetKey == gdk.KEY_q {
			if (keyval == gdk.KEY_q || keyval == gdk.KEY_Q) && state == targetMod {
				mainWindow.Close()
				return true
			}
		} else if keyval == targetKey && state == targetMod {
			mainWindow.Close()
			return true
		}
		return false
	})
}

func showCopyright() {
	fmt.Fprintf(os.Stderr, "pawgui-gtk, the PawScript GUI interpreter version %s (with GTK)\nCopyright (c) 2025 Jeffrey R. Day\nLicense: MIT\n", version)
}

func showLicense() {
	showCopyright()
	license := `
MIT License

Copyright (c) 2025 Jeffrey R. Day

Permission is hereby granted, free of charge, to any person
obtaining a copy of this software and associated documentation
files (the "Software"), to deal in the Software without
restriction, including without limitation the rights to use,
copy, modify, merge, publish, distribute, sublicense, and/or
sell copies of the Software, and to permit persons to whom the
Software is furnished to do so, subject to the following
conditions:

The above copyright notice and this permission notice
(including the next paragraph) shall be included in all copies
or substantial portions of the Software.

THE SOFTWARE IS PROVIDED "AS IS", WITHOUT WARRANTY OF ANY KIND,
EXPRESS OR IMPLIED, INCLUDING BUT NOT LIMITED TO THE WARRANTIES
OF MERCHANTABILITY, FITNESS FOR A PARTICULAR PURPOSE AND
NONINFRINGEMENT. IN NO EVENT SHALL THE AUTHORS OR COPYRIGHT
HOLDERS BE LIABLE FOR ANY CLAIM, DAMAGES OR OTHER LIABILITY,
WHETHER IN AN ACTION OF CONTRACT, TORT OR OTHERWISE, ARISING
FROM, OUT OF OR IN CONNECTION WITH THE SOFTWARE OR THE USE OR
OTHER DEALINGS IN THE SOFTWARE.
`
	fmt.Fprint(os.Stdout, license)
}

func showUsage() {
	showCopyright()
	usage := `
Usage: pawgui-gtk [options] [script.paw] [-- args...]
       pawgui-gtk [options] < input.paw
       echo "commands" | pawgui-gtk [options]

Execute PawScript with GUI capabilities from a file, stdin, or pipe.

Options:
  --version           Show version and exit
  --license           View license and exit
  -d, --debug         Enable debug output
  -v, --verbose       Enable verbose output (same as --debug)
  -O N                Set optimization level (0=no caching, 1=cache macro/loop bodies, default: 1)
  --unrestricted      Disable all file/exec access restrictions
  --sandbox DIR       Restrict all access to DIR only
  --read-roots DIRS   Additional directories for reading
  --write-roots DIRS  Additional directories for writing
  --exec-roots DIRS   Additional directories for exec command

GUI Options:
  --window            Create console window for stdout/stdin/stderr

Arguments:
  script.paw          Script file to execute (adds .paw extension if needed)
  --                  Separates script filename from arguments

Default Security Sandbox:
  Read:   SCRIPT_DIR, CWD, /tmp
  Write:  SCRIPT_DIR/saves, SCRIPT_DIR/output, CWD/saves, CWD/output, /tmp
  Exec:   SCRIPT_DIR/helpers, SCRIPT_DIR/bin

Environment Variables (use SCRIPT_DIR as placeholder):
  PAW_READ_ROOTS      Override default read roots
  PAW_WRITE_ROOTS     Override default write roots
  PAW_EXEC_ROOTS      Override default exec roots
`
	fmt.Fprint(os.Stderr, usage)
}

// findScriptFile looks for a script file, adding .paw extension if needed
func findScriptFile(requestedFile string) string {
	// Try exact path first
	if _, err := os.Stat(requestedFile); err == nil {
		return requestedFile
	}

	// If no extension, try adding .paw
	if !strings.Contains(filepath.Base(requestedFile), ".") {
		pawFile := requestedFile + ".paw"
		if _, err := os.Stat(pawFile); err == nil {
			return pawFile
		}
	}

	return ""
}

func main() {
	// Define command line flags
	licenseFlag := flag.Bool("license", false, "Show license")
	versionFlag := flag.Bool("version", false, "Show version")
	debugFlag := flag.Bool("debug", false, "Enable debug output")
	verboseFlag := flag.Bool("verbose", false, "Enable verbose output (alias for -debug)")
	flag.BoolVar(debugFlag, "d", false, "Enable debug output (short)")
	flag.BoolVar(verboseFlag, "v", false, "Enable verbose output (short, alias for -debug)")

	// File access control flags
	unrestrictedFlag := flag.Bool("unrestricted", false, "Disable all file/exec access restrictions")
	readRootsFlag := flag.String("read-roots", "", "Additional directories for file reading")
	writeRootsFlag := flag.String("write-roots", "", "Additional directories for file writing")
	execRootsFlag := flag.String("exec-roots", "", "Additional directories for exec command")
	sandboxFlag := flag.String("sandbox", "", "Restrict all access to this directory only")

	// Optimization level flag
	optLevelFlag := flag.Int("O", 1, "Optimization level (0=no caching, 1=cache macro/loop bodies)")

	// GUI-specific flags
	windowFlag := flag.Bool("window", false, "Create console window for stdout/stdin/stderr")

	// Custom usage function
	flag.Usage = showUsage

	// Parse flags
	flag.Parse()

	if *versionFlag {
		showCopyright()
		os.Exit(0)
	}

	if *licenseFlag {
		showLicense()
		os.Exit(0)
	}

	// Verbose is an alias for debug
	debug := *debugFlag || *verboseFlag
	_ = debug // Will be used later

	// Get remaining arguments after flags
	args := flag.Args()

	var scriptFile string
	var scriptContent string
	var scriptArgs []string

	// Check for -- separator
	separatorIndex := -1
	for i, arg := range args {
		if arg == "--" {
			separatorIndex = i
			break
		}
	}

	var fileArgs []string
	if separatorIndex != -1 {
		fileArgs = args[:separatorIndex]
		scriptArgs = args[separatorIndex+1:]
	} else {
		fileArgs = args
	}

	// Check if stdin is redirected/piped
	stdinInfo, _ := os.Stdin.Stat()
	isStdinRedirected := (stdinInfo.Mode() & os.ModeCharDevice) == 0

	if len(fileArgs) > 0 {
		// Filename provided
		requestedFile := fileArgs[0]
		foundFile := findScriptFile(requestedFile)

		if foundFile == "" {
			fmt.Fprintf(os.Stderr, "Error: Script file not found: %s\n", requestedFile)
			if !strings.Contains(requestedFile, ".") {
				fmt.Fprintf(os.Stderr, "Also tried: %s.paw\n", requestedFile)
			}
			os.Exit(1)
		}

		scriptFile = foundFile

		content, err := os.ReadFile(scriptFile)
		if err != nil {
			fmt.Fprintf(os.Stderr, "Error reading script file: %v\n", err)
			os.Exit(1)
		}
		scriptContent = string(content)

		// Remaining fileArgs become script arguments (if no separator was used)
		if separatorIndex == -1 && len(fileArgs) > 1 {
			scriptArgs = fileArgs[1:]
		}

	} else if isStdinRedirected {
		// No filename, but stdin is redirected - read from stdin
		content, err := io.ReadAll(os.Stdin)
		if err != nil {
			fmt.Fprintf(os.Stderr, "Error reading from stdin: %v\n", err)
			os.Exit(1)
		}
		scriptContent = string(content)
	}

	// If we have script content (from file or stdin), run it
	if scriptContent != "" {
		runScriptFromCLI(scriptContent, scriptFile, scriptArgs, *windowFlag, *unrestrictedFlag,
			*sandboxFlag, *readRootsFlag, *writeRootsFlag, *execRootsFlag, *optLevelFlag)
		return
	}

	// No script provided - launch GUI launcher mode
	gtkApp, err := gtk.ApplicationNew(appID, glib.APPLICATION_FLAGS_NONE)
	if err != nil {
		fmt.Fprintf(os.Stderr, "Failed to create application: %v\n", err)
		os.Exit(1)
	}

	gtkApp.Connect("activate", func() {
		activate(gtkApp)
	})

	os.Exit(gtkApp.Run([]string{os.Args[0]})) // Pass only program name to GTK
}

// runScriptFromCLI executes a script with the given options (from command line)
func runScriptFromCLI(scriptContent, scriptFile string, scriptArgs []string, windowFlag bool,
	unrestricted bool, sandbox, readRoots, writeRoots, execRoots string, optLevel int) {

	// Build file access configuration
	var fileAccess *pawscript.FileAccessConfig
	var scriptDir string
	if scriptFile != "" {
		absScript, err := filepath.Abs(scriptFile)
		if err == nil {
			scriptDir = filepath.Dir(absScript)
		}
	}

	if !unrestricted {
		fileAccess = &pawscript.FileAccessConfig{}
		cwd, _ := os.Getwd()
		tmpDir := os.TempDir()

		// Helper to expand SCRIPT_DIR placeholder and resolve path
		expandPath := func(path string) string {
			path = strings.TrimSpace(path)
			if path == "" {
				return ""
			}
			if strings.HasPrefix(path, "SCRIPT_DIR/") {
				if scriptDir != "" {
					path = filepath.Join(scriptDir, path[11:])
				} else {
					return ""
				}
			} else if path == "SCRIPT_DIR" {
				if scriptDir != "" {
					path = scriptDir
				} else {
					return ""
				}
			}
			absPath, err := filepath.Abs(path)
			if err != nil {
				return ""
			}
			return absPath
		}

		// Helper to parse comma-separated roots with SCRIPT_DIR expansion
		parseRoots := func(rootsStr string) []string {
			var roots []string
			for _, root := range strings.Split(rootsStr, ",") {
				if expanded := expandPath(root); expanded != "" {
					roots = append(roots, expanded)
				}
			}
			return roots
		}

		if sandbox != "" {
			absPath, err := filepath.Abs(sandbox)
			if err != nil {
				fmt.Fprintf(os.Stderr, "Error resolving sandbox path: %v\n", err)
				os.Exit(1)
			}
			fileAccess.ReadRoots = []string{absPath}
			fileAccess.WriteRoots = []string{absPath}
			fileAccess.ExecRoots = []string{absPath}
		} else {
			// Check environment variables first
			envReadRoots := os.Getenv("PAW_READ_ROOTS")
			envWriteRoots := os.Getenv("PAW_WRITE_ROOTS")
			envExecRoots := os.Getenv("PAW_EXEC_ROOTS")

			if envReadRoots != "" {
				fileAccess.ReadRoots = parseRoots(envReadRoots)
			} else {
				if scriptDir != "" {
					fileAccess.ReadRoots = append(fileAccess.ReadRoots, scriptDir)
				}
				if cwd != "" && cwd != scriptDir {
					fileAccess.ReadRoots = append(fileAccess.ReadRoots, cwd)
				}
				fileAccess.ReadRoots = append(fileAccess.ReadRoots, tmpDir)
			}
			if readRoots != "" {
				fileAccess.ReadRoots = append(fileAccess.ReadRoots, parseRoots(readRoots)...)
			}

			if envWriteRoots != "" {
				fileAccess.WriteRoots = parseRoots(envWriteRoots)
			} else {
				if scriptDir != "" {
					fileAccess.WriteRoots = append(fileAccess.WriteRoots,
						filepath.Join(scriptDir, "saves"),
						filepath.Join(scriptDir, "output"))
				}
				if cwd != "" && cwd != scriptDir {
					fileAccess.WriteRoots = append(fileAccess.WriteRoots,
						filepath.Join(cwd, "saves"),
						filepath.Join(cwd, "output"))
				}
				fileAccess.WriteRoots = append(fileAccess.WriteRoots, tmpDir)
			}
			if writeRoots != "" {
				fileAccess.WriteRoots = append(fileAccess.WriteRoots, parseRoots(writeRoots)...)
			}

			if envExecRoots != "" {
				fileAccess.ExecRoots = parseRoots(envExecRoots)
			} else {
				if scriptDir != "" {
					fileAccess.ExecRoots = append(fileAccess.ExecRoots,
						filepath.Join(scriptDir, "helpers"),
						filepath.Join(scriptDir, "bin"))
				}
			}
			if execRoots != "" {
				fileAccess.ExecRoots = append(fileAccess.ExecRoots, parseRoots(execRoots)...)
			}
		}
	}

	if !windowFlag {
		// No window mode - run like CLI
		ps := pawscript.New(&pawscript.Config{
			Debug:                false,
			AllowMacros:          true,
			EnableSyntacticSugar: true,
			ShowErrorContext:     true,
			ContextLines:         2,
			FileAccess:           fileAccess,
			OptLevel:             pawscript.OptimizationLevel(optLevel),
			ScriptDir:            scriptDir,
		})
		ps.RegisterStandardLibrary(scriptArgs)

		var result pawscript.Result
		if scriptFile != "" {
			result = ps.ExecuteFile(scriptContent, scriptFile)
		} else {
			result = ps.Execute(scriptContent)
		}
		if result == pawscript.BoolStatus(false) {
			os.Exit(1)
		}
		return
	}

	// Window mode - create GTK application with console window
	gtkApp, err := gtk.ApplicationNew(appID, glib.APPLICATION_FLAGS_NONE)
	if err != nil {
		fmt.Fprintf(os.Stderr, "Failed to create application: %v\n", err)
		os.Exit(1)
	}

	gtkApp.Connect("activate", func() {
		// Load configuration
		appConfig = loadConfig()
		configHelper = pawgui.NewConfigHelper(appConfig)
		if configHelper.PopulateDefaults() {
			saveConfig(appConfig)
		}
		applyTheme(configHelper.GetTheme())

		// Create console window and run script
		runScriptInWindow(gtkApp, scriptContent, scriptFile, scriptArgs, fileAccess, optLevel, scriptDir)
	})

	gtkApp.Run([]string{os.Args[0]})
}

// runScriptInWindow creates a console window and runs the script
func runScriptInWindow(gtkApp *gtk.Application, scriptContent, scriptFile string, scriptArgs []string,
	fileAccess *pawscript.FileAccessConfig, optLevel int, scriptDir string) {

	// Create a console window
	win, err := gtk.ApplicationWindowNew(gtkApp)
	if err != nil {
		fmt.Fprintf(os.Stderr, "Failed to create window: %v\n", err)
		return
	}

	title := "PawScript Console"
	if scriptFile != "" {
		title = filepath.Base(scriptFile) + " - PawScript"
	}
	win.SetTitle(title)
	win.SetDefaultSize(900, 600)

	// Create terminal
	winTerminal, err := purfectermgtk.New(purfectermgtk.Options{
		Cols:           100,
		Rows:           30,
		ScrollbackSize: 10000,
		FontFamily:     getFontFamily(),
		FontSize:       getFontSize(),
		Scheme: purfecterm.ColorScheme{
			Foreground: getTerminalForeground(),
			Background: getTerminalBackground(),
			Cursor:     purfecterm.Color{R: 255, G: 255, B: 255},
			Selection:  purfecterm.Color{R: 68, G: 68, B: 68},
			Palette:    getColorPalette(),
			BlinkMode:  getBlinkMode(),
		},
	})
	if err != nil {
		fmt.Fprintf(os.Stderr, "Failed to create terminal: %v\n", err)
		win.Destroy()
		return
	}

	// Set font fallbacks
	winTerminal.SetFontFallbacks(getFontFamilyUnicode(), getFontFamilyCJK())

	// Create main layout with collapsible toolbar strip
	paned, _ := gtk.PanedNew(gtk.ORIENTATION_HORIZONTAL)

	// Narrow strip for script window (always starts visible, collapsible)
	strip, _, _ := createToolbarStrip(win, true)
	strip.SetSizeRequest(minNarrowStripWidth, -1) // Fixed width
	paned.Pack1(strip, false, true)

	// Terminal on the right
	termWidget := winTerminal.Widget()
	termWidget.SetVExpand(true)
	termWidget.SetHExpand(true)
	termWidget.SetMarginStart(8) // Spacing from splitter
	paned.Pack2(termWidget, true, false)

	// Set initial strip width and collapse behavior
	// Script windows only have two positions: 0 (collapsed) or minNarrowStripWidth (visible)
	paned.SetPosition(minNarrowStripWidth)
	paned.Connect("notify::position", func() {
		pos := paned.GetPosition()
		if pos == 0 {
			// Already collapsed, do nothing
		} else if pos < minNarrowStripWidth/2 {
			// Less than half - snap to collapsed
			paned.SetPosition(0)
		} else if pos != minNarrowStripWidth {
			// More than half but not at fixed width - snap to visible
			paned.SetPosition(minNarrowStripWidth)
		}
	})

	win.Add(paned)
	win.ShowAll()

	// Create I/O channels for this window's console
	stdoutReader, stdoutWriter := io.Pipe()
	winStdinReader, winStdinWriter := io.Pipe()

	// Get terminal capabilities from the widget (auto-updates on resize)
	termCaps := winTerminal.GetTerminalCapabilities()

	// Non-blocking output queue
	outputQueue := make(chan interface{}, 256)
	go func() {
		for item := range outputQueue {
			switch v := item.(type) {
			case []byte:
				stdoutWriter.Write(v)
			case chan struct{}:
				close(v)
			}
		}
	}()

	winOutCh := &pawscript.StoredChannel{
		BufferSize:       0,
		Messages:         make([]pawscript.ChannelMessage, 0),
		Subscribers:      make(map[int]*pawscript.StoredChannel),
		NextSubscriberID: 1,
		IsClosed:         false,
		Timestamp:        time.Now(),
		Terminal:         termCaps,
		NativeSend: func(v interface{}) error {
			var text string
			switch d := v.(type) {
			case []byte:
				text = string(d)
			case string:
				text = d
			default:
				text = fmt.Sprintf("%v", v)
			}
			text = strings.ReplaceAll(text, "\r\n", "\n")
			text = strings.ReplaceAll(text, "\n", "\r\n")
			data := []byte(text)
			select {
			case outputQueue <- data:
			default:
			}
			return nil
		},
		NativeRecv: func() (interface{}, error) {
			return nil, fmt.Errorf("cannot receive from console_out")
		},
		NativeFlush: func() error {
			writerDone := make(chan struct{})
			select {
			case outputQueue <- writerDone:
				<-writerDone
			default:
			}
			glibDone := make(chan struct{})
			glib.IdleAdd(func() bool {
				close(glibDone)
				return false
			})
			select {
			case <-glibDone:
			case <-time.After(100 * time.Millisecond):
			}
			return nil
		},
	}

	// Non-blocking input queue
	inputQueue := make(chan byte, 256)
	go func() {
		buf := make([]byte, 1)
		for {
			n, err := winStdinReader.Read(buf)
			if err != nil || n == 0 {
				close(inputQueue)
				return
			}
			select {
			case inputQueue <- buf[0]:
			default:
				select {
				case <-inputQueue:
				default:
				}
				select {
				case inputQueue <- buf[0]:
				default:
				}
			}
		}
	}()

	winInCh := &pawscript.StoredChannel{
		BufferSize:       0,
		Messages:         make([]pawscript.ChannelMessage, 0),
		Subscribers:      make(map[int]*pawscript.StoredChannel),
		NextSubscriberID: 1,
		IsClosed:         false,
		Timestamp:        time.Now(),
		Terminal:         termCaps,
		NativeRecv: func() (interface{}, error) {
			b, ok := <-inputQueue
			if !ok {
				return nil, fmt.Errorf("input closed")
			}
			return []byte{b}, nil
		},
		NativeSend: func(v interface{}) error {
			return fmt.Errorf("cannot send to console_in")
		},
	}

	// Read from stdout pipe and feed to terminal
	go func() {
		buf := make([]byte, 4096)
		for {
			n, err := stdoutReader.Read(buf)
			if n > 0 {
				data := make([]byte, n)
				copy(data, buf[:n])
				glib.IdleAdd(func() bool {
					winTerminal.FeedBytes(data)
					return false
				})
			}
			if err != nil {
				return
			}
		}
	}()

	// Create PawScript interpreter
	ps := pawscript.New(&pawscript.Config{
		Debug:                false,
		AllowMacros:          true,
		EnableSyntacticSugar: true,
		ShowErrorContext:     true,
		ContextLines:         2,
		FileAccess:           fileAccess,
		OptLevel:             pawscript.OptimizationLevel(optLevel),
		ScriptDir:            scriptDir,
	})

	// Register standard library with console channels
	ioConfig := &pawscript.IOChannelConfig{
		Stdout: winOutCh,
		Stdin:  winInCh,
		Stderr: winOutCh,
	}
	ps.RegisterStandardLibraryWithIO(scriptArgs, ioConfig)

	// Handle terminal input
	winTerminal.SetInputCallback(func(data []byte) {
		winStdinWriter.Write(data)
	})

	// Handle window close
	win.Connect("destroy", func() {
		winStdinWriter.Close()
		gtkApp.Quit()
	})

	// Run script in goroutine
	go func() {
		time.Sleep(100 * time.Millisecond) // Let window initialize

		var result pawscript.Result
		if scriptFile != "" {
			result = ps.ExecuteFile(scriptContent, scriptFile)
		} else {
			result = ps.Execute(scriptContent)
		}

		if winOutCh.NativeFlush != nil {
			winOutCh.NativeFlush()
		}

		if result == pawscript.BoolStatus(false) {
			winTerminal.Feed("\r\n[Script execution failed]\r\n")
		} else {
			winTerminal.Feed("\r\n[Script completed]\r\n")
		}

		// Don't auto-close - let user see output and close manually
	}()
}

func activate(application *gtk.Application) {
	// Store app reference globally for creating new windows
	app = application

	// Load configuration and create config helper
	appConfig = loadConfig()
	configHelper = pawgui.NewConfigHelper(appConfig)

	// Populate defaults using shared package
	if configHelper.PopulateDefaults() {
		saveConfig(appConfig)
	}

	// Apply theme setting
	applyTheme(configHelper.GetTheme())

	// Create main window
	var err error
	mainWindow, err = gtk.ApplicationWindowNew(app)
	if err != nil {
		fmt.Fprintf(os.Stderr, "Failed to create window: %v\n", err)
		return
	}
	mainWindow.SetTitle(appName)
	mainWindow.SetDefaultSize(1100, 700)

	// Apply CSS for UI scaling (base size 10px, scaled by ui_scale config)
	// GTK uses 0.8x the config scale to match visual appearance with Qt
	uiScale := getUIScale() * 0.8
	baseFontSize := int(10.0 * uiScale)
	buttonPadding := int(6.0 * uiScale)
	cssProvider, _ := gtk.CssProviderNew()
	cssProvider.LoadFromData(fmt.Sprintf(`
		* {
			font-size: %dpx;
		}
		button {
			padding: %dpx %dpx;
		}
		label {
			font-size: %dpx;
		}
	`, baseFontSize*2, buttonPadding*2, buttonPadding*4, baseFontSize*2))
	screen := mainWindow.GetScreen()
	gtk.AddProviderForScreen(screen, cssProvider, gtk.STYLE_PROVIDER_PRIORITY_APPLICATION)

	// Set up quit shortcut via key-press-event handler
	setupQuitShortcut()

	// Create context menu for terminal (right-click)
	contextMenu, _ = gtk.MenuNew()

	copyItem, _ := gtk.MenuItemNewWithLabel("Copy")
	copyItem.Connect("activate", func() {
		if terminal != nil {
			terminal.CopySelection()
		}
	})
	contextMenu.Append(copyItem)

	pasteItem, _ := gtk.MenuItemNewWithLabel("Paste")
	pasteItem.Connect("activate", func() {
		if terminal != nil {
			terminal.PasteClipboard()
		}
	})
	contextMenu.Append(pasteItem)

	selectAllItem, _ := gtk.MenuItemNewWithLabel("Select All")
	selectAllItem.Connect("activate", func() {
		if terminal != nil {
			terminal.SelectAll()
		}
	})
	contextMenu.Append(selectAllItem)

	clearItem, _ := gtk.MenuItemNewWithLabel("Clear")
	clearItem.Connect("activate", func() {
		if terminal != nil {
			terminal.Clear()
		}
	})
	contextMenu.Append(clearItem)

	contextMenu.ShowAll()

	// Create main vertical box for content (no menu bar)
	mainBox, _ := gtk.BoxNew(gtk.ORIENTATION_VERTICAL, 0)

	// Handle Alt+F4 on Windows/Linux (usually handled by window manager, but add for safety)
	mainWindow.Connect("key-press-event", func(win *gtk.ApplicationWindow, ev *gdk.Event) bool {
		keyEvent := gdk.EventKeyNewFromEvent(ev)
		keyval := keyEvent.KeyVal()
		state := keyEvent.State()
		// Alt+F4 to quit
		if keyval == gdk.KEY_F4 && state&gdk.MOD1_MASK != 0 {
			mainWindow.Close()
			return true
		}
		return false
	})

	// Create main horizontal paned (split view)
	paned, _ := gtk.PanedNew(gtk.ORIENTATION_HORIZONTAL)
	paned.SetPosition(getLauncherWidth())

	// Left panel container: holds wide panel (file browser) and narrow strip side by side
	leftContainer, _ := gtk.BoxNew(gtk.ORIENTATION_HORIZONTAL, 0)

	// Wide panel: File browser
	widePanel := createFileBrowser()
	leftContainer.PackStart(widePanel, true, true, 0)

	// Narrow strip: toolbar buttons (created but hidden initially - only 1 button)
	launcherNarrowStrip, launcherStripMenuBtn, _ = createToolbarStrip(mainWindow, false)
	launcherNarrowStrip.SetNoShowAll(true)                      // Don't show when ShowAll is called
	launcherNarrowStrip.SetSizeRequest(minNarrowStripWidth, -1) // Fixed width
	leftContainer.PackStart(launcherNarrowStrip, false, false, 0)

	// Initially: hamburger button visible in path selector, narrow strip hidden
	// (since we only have 1 button registered by default)
	launcherMenuButton.Show()
	launcherNarrowStrip.Hide()

	// Pack1(widget, resize, shrink): resize=false (fixed), shrink=true (can collapse)
	paned.Pack1(leftContainer, false, true)

	// Right panel: Terminal (with left margin for spacing from divider)
	rightPanel := createTerminal()
	rightPanel.SetMarginStart(8) // 8 pixel spacer from divider
	paned.Pack2(rightPanel, true, false)

	// Save launcher width when user adjusts the splitter
	// Implement multi-stage collapse:
	// - Wide + narrow mode: when pos >= minWidePanelWidth + minNarrowStripWidth
	// - Narrow only mode: when pos >= minNarrowStripWidth but < threshold for wide panel
	// - Collapsed: when pos < halfway point of narrow strip
	narrowOnlyWidth := minNarrowStripWidth + narrowOnlyExtraPadding
	paned.Connect("notify::position", func() {
		pos := paned.GetPosition()
		hasMultipleButtons := len(launcherRegisteredBtns) > 0

		// Calculate threshold for showing both panels (wide panel needs its min width plus narrow strip width)
		bothThreshold := minWidePanelWidth + minNarrowStripWidth
		// Halfway point for collapsing narrow strip
		narrowSnapPoint := minNarrowStripWidth / 2

		if pos == 0 {
			// Fully collapsed
			saveLauncherWidth(pos)
		} else if pos < narrowSnapPoint {
			// Too narrow even for strip - snap to collapsed
			paned.SetPosition(0)
		} else if pos < bothThreshold {
			// Between narrow snap point and both-panels threshold
			// Show only narrow strip at its fixed width with extra left padding
			launcherWidePanel.Hide()
			launcherNarrowStrip.SetMarginStart(2 + narrowOnlyExtraPadding) // Extra padding in narrow-only mode
			launcherNarrowStrip.Show()
			launcherMenuButton.Hide()
			launcherStripMenuBtn.Show()
			// Snap to narrow strip width plus extra padding
			if pos != narrowOnlyWidth {
				paned.SetPosition(narrowOnlyWidth)
			}
			saveLauncherWidth(narrowOnlyWidth)
		} else {
			// Wide enough for full panel
			launcherWidePanel.Show()
			launcherNarrowStrip.SetMarginStart(2) // Normal padding in wide mode
			if hasMultipleButtons {
				// Multiple buttons: show narrow strip, hide menu button in path row
				launcherNarrowStrip.Show()
				launcherMenuButton.Hide()
				launcherStripMenuBtn.Show()
			} else {
				// Single button: hide narrow strip, show menu button in path row
				launcherNarrowStrip.Hide()
				launcherMenuButton.Show()
			}
			saveLauncherWidth(pos)
		}
	})

	mainBox.PackStart(paned, true, true, 0)
	mainWindow.Add(mainBox)

	// Load initial directory
	currentDir = getDefaultDir()
	refreshFileList()
	updatePathMenu()

	// Print welcome banner
	terminal.Feed(fmt.Sprintf("pawgui-gtk, the PawScript GUI interpreter version %s (with GTK)\r\n", version))
	terminal.Feed("Copyright (c) 2025 Jeffrey R. Day\r\n")
	terminal.Feed("License: MIT\r\n\r\n")
	terminal.Feed("Interactive mode. Type 'exit' or 'quit' to leave.\r\n")
	terminal.Feed("Select a .paw file and click Run to execute.\r\n\r\n")

	mainWindow.ShowAll()

	// Apply correct UI state based on saved position
	// (The position handler only fires on changes, not initial load)
	savedPos := getLauncherWidth()
	bothThreshold := minWidePanelWidth + minNarrowStripWidth
	hasMultipleButtons := len(launcherRegisteredBtns) > 0

	if savedPos == 0 {
		// Fully collapsed - panels already hidden by ShowAll behavior
	} else if savedPos < bothThreshold {
		// Narrow-only mode: hide wide panel, show narrow strip with extra padding
		launcherWidePanel.Hide()
		launcherNarrowStrip.SetMarginStart(2 + narrowOnlyExtraPadding)
		launcherNarrowStrip.Show()
		launcherMenuButton.Hide()
		launcherStripMenuBtn.Show()
	} else {
		// Wide mode
		launcherWidePanel.Show()
		launcherNarrowStrip.SetMarginStart(2) // Normal padding
		if hasMultipleButtons {
			launcherNarrowStrip.Show()
			launcherMenuButton.Hide()
			launcherStripMenuBtn.Show()
		} else {
			launcherNarrowStrip.Hide()
			launcherMenuButton.Show()
		}
	}

	// Focus the Run button
	runButton.GrabFocus()
}

func getDefaultDir() string {
	// First try saved last_browse_dir from config
	if appConfig != nil {
		savedDir := appConfig.GetString("last_browse_dir", "")
		if savedDir != "" {
			if info, err := os.Stat(savedDir); err == nil && info.IsDir() {
				return savedDir
			}
		}
	}

	// Try to find examples directory relative to executable
	if exe, err := os.Executable(); err == nil {
		exeDir := filepath.Dir(exe)
		examples := filepath.Join(exeDir, "examples")
		if info, err := os.Stat(examples); err == nil && info.IsDir() {
			return examples
		}
	}

	// Fall back to current directory
	if cwd, err := os.Getwd(); err == nil {
		return cwd
	}
	return "."
}

func createFileBrowser() *gtk.Box {
	box, _ := gtk.BoxNew(gtk.ORIENTATION_VERTICAL, 5)
	box.SetMarginStart(5)
	box.SetMarginEnd(5)
	box.SetMarginTop(5)
	box.SetMarginBottom(5)

	// Store reference for collapse handling
	launcherWidePanel = box

	// Top row: path selector + hamburger menu button
	topRow, _ := gtk.BoxNew(gtk.ORIENTATION_HORIZONTAL, 4)

	// Path selector button with dropdown menu - ellipsizes at start to show end of path
	pathButton, _ = gtk.MenuButtonNew()
	pathButton.SetSizeRequest(0, -1)
	pathButton.SetHExpand(true)

	// Create label with ellipsis at start (shows end of path)
	pathLabel, _ = gtk.LabelNew(currentDir)
	pathLabel.SetEllipsize(pango.ELLIPSIZE_START)
	pathLabel.SetXAlign(0)
	pathLabel.SetHExpand(true)
	pathButton.Add(pathLabel)

	// Create the dropdown menu
	pathMenu, _ = gtk.MenuNew()
	pathButton.SetPopup(pathMenu)

	topRow.PackStart(pathButton, true, true, 0)

	// Hamburger menu button (shown when narrow strip is hidden)
	// Note: menu parent will be set to mainWindow after it's created
	launcherMenu := createHamburgerMenu(nil, false)
	launcherMenuButton = createHamburgerButton(launcherMenu, false) // false = horizontal row
	topRow.PackStart(launcherMenuButton, false, false, 0)

	box.PackStart(topRow, false, true, 0)

	// Scrolled window for file list
	scroll, _ := gtk.ScrolledWindowNew(nil, nil)
	scroll.SetPolicy(gtk.POLICY_AUTOMATIC, gtk.POLICY_AUTOMATIC)
	scroll.SetVExpand(true)

	// File list
	fileList, _ = gtk.ListBoxNew()
	fileList.SetSelectionMode(gtk.SELECTION_SINGLE)
	fileList.SetActivateOnSingleClick(false)
	fileList.Connect("row-activated", onFileActivated)
	fileList.Connect("row-selected", onRowSelected)
	scroll.Add(fileList)
	box.PackStart(scroll, true, true, 0)

	// Button box
	buttonBox, _ := gtk.BoxNew(gtk.ORIENTATION_HORIZONTAL, 5)

	runButton, _ = gtk.ButtonNewWithLabel("Run")
	runButton.Connect("clicked", onRunClicked)
	runButton.SetHExpand(true)
	buttonBox.PackStart(runButton, true, true, 0)

	browseButton, _ := gtk.ButtonNewWithLabel("Browse...")
	browseButton.Connect("clicked", onBrowseClicked)
	browseButton.SetHExpand(true)
	buttonBox.PackStart(browseButton, true, true, 0)

	box.PackStart(buttonBox, false, false, 0)

	return box
}

func createTerminal() *gtk.Box {
	box, _ := gtk.BoxNew(gtk.ORIENTATION_VERTICAL, 0)

	// Create terminal with gtkterm package using config settings
	var err error
	terminal, err = purfectermgtk.New(purfectermgtk.Options{
		Cols:           100,
		Rows:           30,
		ScrollbackSize: 10000,
		FontFamily:     getFontFamily(),
		FontSize:       getFontSize(),
		Scheme: purfecterm.ColorScheme{
			Foreground: getTerminalForeground(),
			Background: getTerminalBackground(),
			Cursor:     purfecterm.Color{R: 255, G: 255, B: 255},
			Selection:  purfecterm.Color{R: 68, G: 68, B: 68},
			Palette:    getColorPalette(),
			BlinkMode:  getBlinkMode(),
		},
	})
	if err != nil {
		fmt.Fprintf(os.Stderr, "Failed to create terminal: %v\n", err)
		// Create a placeholder label
		errLabel, _ := gtk.LabelNew(fmt.Sprintf("Terminal creation failed: %v", err))
		box.PackStart(errLabel, true, true, 0)
		return box
	}

	// Set font fallbacks for Unicode/CJK characters
	terminal.SetFontFallbacks(getFontFamilyUnicode(), getFontFamilyCJK())

	// Add terminal widget to box
	termWidget := terminal.Widget()
	termWidget.SetVExpand(true)
	termWidget.SetHExpand(true)
	box.PackStart(termWidget, true, true, 0)

	// Connect right-click for context menu
	termWidget.Connect("button-press-event", func(widget *gtk.Box, ev *gdk.Event) bool {
		btn := gdk.EventButtonNewFromEvent(ev)
		if btn.Button() == 3 { // Right mouse button
			if contextMenu != nil {
				contextMenu.PopupAtPointer(ev)
			}
			return true
		}
		return false
	})

	// Create console channels for PawScript I/O
	createConsoleChannels()

	return box
}

func updatePathMenu() {
	if pathLabel == nil || pathMenu == nil {
		return
	}

	// Update the label to show current path
	pathLabel.SetText(currentDir)

	// Clear existing menu items
	pathMenu.GetChildren().Foreach(func(item interface{}) {
		if widget, ok := item.(gtk.IWidget); ok {
			pathMenu.Remove(widget)
		}
	})

	// Helper to add a menu item with callback
	addMenuItem := func(label string, callback func()) {
		item, _ := gtk.MenuItemNewWithLabel(label)
		item.Connect("activate", callback)
		pathMenu.Append(item)
	}

	// Helper to add a separator
	addSeparator := func() {
		sep, _ := gtk.SeparatorMenuItemNew()
		pathMenu.Append(sep)
	}

	// Add current path (just shows where we are)
	currentItem, _ := gtk.MenuItemNewWithLabel(currentDir)
	currentItem.SetSensitive(false)
	pathMenu.Append(currentItem)

	addSeparator()

	// Add Home directory
	if home := getHomeDir(); home != "" {
		addMenuItem("🏠 Home", func() {
			if info, err := os.Stat(home); err == nil && info.IsDir() {
				currentDir = home
				refreshFileList()
				updatePathMenu()
			}
		})
	}

	// Add Examples directory
	if examples := getExamplesDir(); examples != "" {
		addMenuItem("📁 Examples", func() {
			if info, err := os.Stat(examples); err == nil && info.IsDir() {
				currentDir = examples
				refreshFileList()
				updatePathMenu()
			}
		})
	}

	// Add recent paths
	recentPaths := getRecentPaths()
	if len(recentPaths) > 0 {
		addSeparator()
		for _, p := range recentPaths {
			path := p // Capture for closure
			addMenuItem(path, func() {
				if info, err := os.Stat(path); err == nil && info.IsDir() {
					currentDir = path
					refreshFileList()
					updatePathMenu()
				}
			})
		}
	}

	// Add Clear Recent Paths option
	if len(recentPaths) > 0 {
		addSeparator()
		addMenuItem("🗑 Clear Recent Paths", func() {
			clearRecentPaths()
			updatePathMenu()
		})
	}

	pathMenu.ShowAll()
}

func refreshFileList() {
	// Clear existing items
	children := fileList.GetChildren()
	children.Foreach(func(item interface{}) {
		if widget, ok := item.(*gtk.Widget); ok {
			fileList.Remove(widget)
		}
	})

	// Read directory
	entries, err := os.ReadDir(currentDir)
	if err != nil {
		terminal.Feed(fmt.Sprintf("Error reading directory: %v\r\n", err))
		return
	}

	// Add parent directory entry
	if currentDir != "/" {
		row := createFileRow("..", true, true)
		fileList.Add(row)
	}

	// Add directories first
	for _, entry := range entries {
		if entry.IsDir() && !strings.HasPrefix(entry.Name(), ".") {
			row := createFileRow(entry.Name(), true, false)
			fileList.Add(row)
		}
	}

	// Add .paw files
	for _, entry := range entries {
		if !entry.IsDir() && strings.HasSuffix(strings.ToLower(entry.Name()), ".paw") {
			row := createFileRow(entry.Name(), false, false)
			fileList.Add(row)
		}
	}

	fileList.ShowAll()
}

func createFileRow(name string, isDir bool, isParent bool) *gtk.ListBoxRow {
	row, _ := gtk.ListBoxRowNew()

	box, _ := gtk.BoxNew(gtk.ORIENTATION_HORIZONTAL, 5)
	box.SetMarginStart(5)
	box.SetMarginEnd(5)
	box.SetMarginTop(2)
	box.SetMarginBottom(2)

	// Use GTK icons from Adwaita theme
	var iconName string
	if isParent {
		iconName = "go-up"
	} else if isDir {
		iconName = "folder"
	} else {
		iconName = "text-x-generic"
	}
	icon, err := gtk.ImageNewFromIconName(iconName, gtk.ICON_SIZE_LARGE_TOOLBAR)
	if err == nil {
		box.PackStart(icon, false, false, 0)
	}

	// Name label
	label, _ := gtk.LabelNew(name)
	label.SetXAlign(0)
	label.SetHExpand(true)
	box.PackStart(label, true, true, 0)

	row.Add(box)
	row.SetName(name)

	return row
}

func onFileActivated(listbox *gtk.ListBox, row *gtk.ListBoxRow) {
	name, _ := row.GetName()
	handleFileSelection(name)
}

func onRowSelected(listbox *gtk.ListBox, row *gtk.ListBoxRow) {
	if row == nil || runButton == nil {
		return
	}
	name, _ := row.GetName()
	fullPath := filepath.Join(currentDir, name)

	// Check if it's a directory (including ".." parent)
	if name == ".." {
		runButton.SetLabel("Open")
		return
	}

	info, err := os.Stat(fullPath)
	if err != nil {
		runButton.SetLabel("Run")
		return
	}

	if info.IsDir() {
		runButton.SetLabel("Open")
	} else {
		runButton.SetLabel("Run")
	}
}

func onRunClicked() {
	row := fileList.GetSelectedRow()
	if row == nil {
		terminal.Feed("No file selected.\r\n")
		return
	}

	name, _ := row.GetName()
	handleFileSelection(name)
}

func handleFileSelection(name string) {
	fullPath := filepath.Join(currentDir, name)

	info, err := os.Stat(fullPath)
	if err != nil {
		terminal.Feed(fmt.Sprintf("Error: %v\r\n", err))
		return
	}

	if info.IsDir() {
		// Navigate to directory
		if name == ".." {
			currentDir = filepath.Dir(currentDir)
		} else {
			currentDir = fullPath
		}
		refreshFileList()
		updatePathMenu()
		// Save the new directory to config
		saveBrowseDir(currentDir)
	} else {
		// Run the script
		runScript(fullPath)
	}
}

func onBrowseClicked() {
	// Use sqweek/dialog for native file open dialog
	file, err := dialog.File().
		Title("Open PawScript File").
		Filter("PawScript files", "paw").
		Filter("All files", "*").
		SetStartDir(currentDir).
		Load()
	if err == nil && file != "" {
		// Navigate to the file's directory and run the script
		currentDir = filepath.Dir(file)
		refreshFileList()
		updatePathMenu()
		// Save the new directory to config
		saveBrowseDir(currentDir)
		runScript(file)
	}
}

func runScript(filePath string) {
	scriptMu.Lock()
	if scriptRunning {
		scriptMu.Unlock()
		// Script already running in main window - spawn a new console window
		createConsoleWindow(filePath)
		return
	}
	scriptRunning = true
	scriptMu.Unlock()

	// Stop the REPL while script runs
	if consoleREPL != nil {
		consoleREPL.Stop()
	}

	terminal.Feed(fmt.Sprintf("\r\n--- Running: %s ---\r\n\r\n", filepath.Base(filePath)))

	// Clear any buffered input from previous script runs
	if clearInputFunc != nil {
		clearInputFunc()
	}

	// Read script content
	content, err := os.ReadFile(filePath)
	if err != nil {
		terminal.Feed(fmt.Sprintf("Error reading script file: %v\r\n", err))
		scriptMu.Lock()
		scriptRunning = false
		scriptMu.Unlock()
		return
	}

	scriptDir := filepath.Dir(filePath)
	absScript, _ := filepath.Abs(filePath)
	if absScript != "" {
		scriptDir = filepath.Dir(absScript)
	}

	// Add the script's directory to recent paths for the combo box
	addRecentPath(scriptDir)

	// Create file access config
	cwd, _ := os.Getwd()
	tmpDir := os.TempDir()
	fileAccess := &pawscript.FileAccessConfig{
		ReadRoots:  []string{scriptDir, cwd, tmpDir},
		WriteRoots: []string{filepath.Join(scriptDir, "saves"), filepath.Join(scriptDir, "output"), filepath.Join(cwd, "saves"), filepath.Join(cwd, "output"), tmpDir},
		ExecRoots:  []string{filepath.Join(scriptDir, "helpers"), filepath.Join(scriptDir, "bin")},
	}

	// Create a new PawScript instance for this script
	ps := pawscript.New(&pawscript.Config{
		Debug:                false,
		AllowMacros:          true,
		EnableSyntacticSugar: true,
		ShowErrorContext:     true,
		ContextLines:         2,
		FileAccess:           fileAccess,
		ScriptDir:            scriptDir,
		OptLevel:             pawscript.OptimizationLevel(getOptimizationLevel()),
	})

	// Register standard library with the console IO
	ioConfig := &pawscript.IOChannelConfig{
		Stdout: consoleOutCh,
		Stdin:  consoleInCh,
		Stderr: consoleOutCh,
	}
	ps.RegisterStandardLibraryWithIO([]string{}, ioConfig)

	// Run script in goroutine so UI stays responsive
	go func() {
		// Create an isolated snapshot for execution
		snapshot := ps.CreateRestrictedSnapshot()

		// Run the script in the isolated environment
		result := ps.ExecuteWithEnvironment(string(content), snapshot, filePath, 0, 0)

		// Flush any pending output before printing completion message
		if flushFunc != nil {
			flushFunc()
		}

		if result == pawscript.BoolStatus(false) {
			terminal.Feed("\r\n--- Script execution failed ---\r\n")
		} else {
			terminal.Feed("\r\n--- Script completed ---\r\n")
		}

		scriptMu.Lock()
		scriptRunning = false
		scriptMu.Unlock()

		// Restart the REPL
		if consoleREPL != nil {
			// Create a new REPL instance (fresh state)
			consoleREPL = pawscript.NewREPL(pawscript.REPLConfig{
				Debug:        false,
				Unrestricted: false,
				OptLevel:     getOptimizationLevel(),
				ShowBanner:   false, // Don't show banner again
				IOConfig: &pawscript.IOChannelConfig{
					Stdout: consoleOutCh,
					Stdin:  consoleInCh,
					Stderr: consoleOutCh,
				},
			}, func(s string) {
				glib.IdleAdd(func() bool {
					terminal.Feed(s)
					return false
				})
			})
			// Set flush callback to ensure output appears before blocking execution
			consoleREPL.SetFlush(func() {
				// Process pending GTK events to ensure output is displayed
				// We're on the main thread, so glib.IdleAdd won't work (we'd be waiting for ourselves)
				// Instead, use MainIterationDo to process pending events synchronously
				for i := 0; i < 10 && gtk.EventsPending(); i++ {
					gtk.MainIterationDo(false)
				}
			})
			// Set background color for prompt color selection
			bg := getTerminalBackground()
			consoleREPL.SetBackgroundRGB(bg.R, bg.G, bg.B)
			consoleREPL.SetPSLColors(getPSLColors())
			consoleREPL.Start()

			// Re-register the dummy_button command with the new REPL instance
			// Reuse the existing launcherToolbarData with the new terminal reference
			launcherToolbarData.terminal = terminal
			registerDummyButtonCommand(consoleREPL.GetPawScript(), launcherToolbarData)
		}
	}()
}

// createConsoleWindow creates a new window with just a terminal (no launcher UI)
// for running a script when the main window already has a script running
func createConsoleWindow(filePath string) {
	// Create new window
	win, err := gtk.ApplicationWindowNew(app)
	if err != nil {
		terminal.Feed(fmt.Sprintf("Failed to create console window: %v\r\n", err))
		return
	}
	win.SetTitle(fmt.Sprintf("PawScript - %s", filepath.Base(filePath)))
	win.SetDefaultSize(900, 600)

	// Create terminal for this window
	winTerminal, err := purfectermgtk.New(purfectermgtk.Options{
		Cols:           100,
		Rows:           30,
		ScrollbackSize: 10000,
		FontFamily:     getFontFamily(),
		FontSize:       getFontSize(),
		Scheme: purfecterm.ColorScheme{
			Foreground: getTerminalForeground(),
			Background: getTerminalBackground(),
			Cursor:     purfecterm.Color{R: 255, G: 255, B: 255},
			Selection:  purfecterm.Color{R: 68, G: 68, B: 68},
			Palette:    getColorPalette(),
			BlinkMode:  getBlinkMode(),
		},
	})
	if err != nil {
		terminal.Feed(fmt.Sprintf("Failed to create terminal: %v\r\n", err))
		win.Destroy()
		return
	}

	// Set font fallbacks for Unicode/CJK characters
	winTerminal.SetFontFallbacks(getFontFamilyUnicode(), getFontFamilyCJK())

	// Create main layout with collapsible toolbar strip
	paned, _ := gtk.PanedNew(gtk.ORIENTATION_HORIZONTAL)

	// Narrow strip for script window (always starts visible, collapsible)
	strip, _, _ := createToolbarStrip(win, true)
	strip.SetSizeRequest(minNarrowStripWidth, -1) // Fixed width
	paned.Pack1(strip, false, true)

	// Terminal on the right
	termWidget := winTerminal.Widget()
	termWidget.SetVExpand(true)
	termWidget.SetHExpand(true)
	termWidget.SetMarginStart(8) // Spacing from splitter
	paned.Pack2(termWidget, true, false)

	// Set initial strip width and collapse behavior
	// Script windows only have two positions: 0 (collapsed) or minNarrowStripWidth (visible)
	paned.SetPosition(minNarrowStripWidth)
	paned.Connect("notify::position", func() {
		pos := paned.GetPosition()
		if pos == 0 {
			// Already collapsed, do nothing
		} else if pos < minNarrowStripWidth/2 {
			// Less than half - snap to collapsed
			paned.SetPosition(0)
		} else if pos != minNarrowStripWidth {
			// More than half but not at fixed width - snap to visible
			paned.SetPosition(minNarrowStripWidth)
		}
	})

	win.Add(paned)

	// Create context menu for this console window
	winContextMenu, _ := gtk.MenuNew()

	winCopyItem, _ := gtk.MenuItemNewWithLabel("Copy")
	winCopyItem.Connect("activate", func() {
		winTerminal.CopySelection()
	})
	winContextMenu.Append(winCopyItem)

	winPasteItem, _ := gtk.MenuItemNewWithLabel("Paste")
	winPasteItem.Connect("activate", func() {
		winTerminal.PasteClipboard()
	})
	winContextMenu.Append(winPasteItem)

	winSelectAllItem, _ := gtk.MenuItemNewWithLabel("Select All")
	winSelectAllItem.Connect("activate", func() {
		winTerminal.SelectAll()
	})
	winContextMenu.Append(winSelectAllItem)

	winClearItem, _ := gtk.MenuItemNewWithLabel("Clear")
	winClearItem.Connect("activate", func() {
		winTerminal.Clear()
	})
	winContextMenu.Append(winClearItem)

	winContextMenu.ShowAll()

	// Connect right-click for context menu
	termWidget.Connect("button-press-event", func(widget *gtk.Box, ev *gdk.Event) bool {
		btn := gdk.EventButtonNewFromEvent(ev)
		if btn.Button() == 3 { // Right mouse button
			winContextMenu.PopupAtPointer(ev)
			return true
		}
		return false
	})

	// Create I/O channels for this window's console
	stdoutReader, stdoutWriter := io.Pipe()
	stdinReader, stdinWriter := io.Pipe()

	// Get terminal capabilities from the widget (auto-updates on resize)
	termCaps := winTerminal.GetTerminalCapabilities()

	// Non-blocking output queue
	outputQueue := make(chan interface{}, 256)
	go func() {
		for item := range outputQueue {
			switch v := item.(type) {
			case []byte:
				stdoutWriter.Write(v)
			case chan struct{}:
				close(v)
			}
		}
	}()

	winOutCh := &pawscript.StoredChannel{
		BufferSize:       0,
		Messages:         make([]pawscript.ChannelMessage, 0),
		Subscribers:      make(map[int]*pawscript.StoredChannel),
		NextSubscriberID: 1,
		IsClosed:         false,
		Timestamp:        time.Now(),
		Terminal:         termCaps,
		NativeSend: func(v interface{}) error {
			var text string
			switch d := v.(type) {
			case []byte:
				text = string(d)
			case string:
				text = d
			default:
				text = fmt.Sprintf("%v", v)
			}
			text = strings.ReplaceAll(text, "\r\n", "\n")
			text = strings.ReplaceAll(text, "\n", "\r\n")
			data := []byte(text)
			select {
			case outputQueue <- data:
			default:
			}
			return nil
		},
		NativeRecv: func() (interface{}, error) {
			return nil, fmt.Errorf("cannot receive from console_out")
		},
		NativeFlush: func() error {
			writerDone := make(chan struct{})
			select {
			case outputQueue <- writerDone:
				<-writerDone
			default:
			}
			glibDone := make(chan struct{})
			glib.IdleAdd(func() bool {
				close(glibDone)
				return false
			})
			select {
			case <-glibDone:
			case <-time.After(100 * time.Millisecond):
			}
			return nil
		},
	}

	// Non-blocking input queue
	inputQueue := make(chan byte, 256)
	go func() {
		buf := make([]byte, 1)
		for {
			n, err := stdinReader.Read(buf)
			if err != nil || n == 0 {
				close(inputQueue)
				return
			}
			select {
			case inputQueue <- buf[0]:
			default:
				select {
				case <-inputQueue:
				default:
				}
				select {
				case inputQueue <- buf[0]:
				default:
				}
			}
		}
	}()

	winInCh := &pawscript.StoredChannel{
		BufferSize:       0,
		Messages:         make([]pawscript.ChannelMessage, 0),
		Subscribers:      make(map[int]*pawscript.StoredChannel),
		NextSubscriberID: 1,
		IsClosed:         false,
		Timestamp:        time.Now(),
		Terminal:         termCaps,
		NativeRecv: func() (interface{}, error) {
			b, ok := <-inputQueue
			if !ok {
				return nil, fmt.Errorf("input closed")
			}
			return []byte{b}, nil
		},
		NativeSend: func(v interface{}) error {
			return fmt.Errorf("cannot send to console_in")
		},
	}

	// Read from stdout pipe and feed to terminal
	go func() {
		buf := make([]byte, 4096)
		for {
			n, err := stdoutReader.Read(buf)
			if n > 0 {
				data := make([]byte, n)
				copy(data, buf[:n])
				glib.IdleAdd(func() bool {
					winTerminal.FeedBytes(data)
					return false
				})
			}
			if err != nil {
				return
			}
		}
	}()

	// Track script running state for this window
	var winScriptRunning bool
	var winScriptMu sync.Mutex
	var winREPL *pawscript.REPL

	// Wire keyboard input
	winTerminal.SetInputCallback(func(data []byte) {
		winScriptMu.Lock()
		isRunning := winScriptRunning
		winScriptMu.Unlock()

		if isRunning {
			stdinWriter.Write(data)
		} else if winREPL != nil && winREPL.IsRunning() {
			if winREPL.IsBusy() {
				// REPL is executing a command (e.g., read) - send to stdin pipe
				stdinWriter.Write(data)
			} else {
				// REPL is waiting for input - send to REPL for line editing
				winREPL.HandleInput(data)
			}
		}
	})

	win.ShowAll()

	// Run the script
	winTerminal.Feed(fmt.Sprintf("--- Running: %s ---\r\n\r\n", filepath.Base(filePath)))

	content, err := os.ReadFile(filePath)
	if err != nil {
		winTerminal.Feed(fmt.Sprintf("Error reading script file: %v\r\n", err))
		return
	}

	scriptDir := filepath.Dir(filePath)
	absScript, _ := filepath.Abs(filePath)
	if absScript != "" {
		scriptDir = filepath.Dir(absScript)
	}

	// Add the script's directory to recent paths for the combo box
	addRecentPath(scriptDir)

	cwd, _ := os.Getwd()
	tmpDir := os.TempDir()
	fileAccess := &pawscript.FileAccessConfig{
		ReadRoots:  []string{scriptDir, cwd, tmpDir},
		WriteRoots: []string{filepath.Join(scriptDir, "saves"), filepath.Join(scriptDir, "output"), filepath.Join(cwd, "saves"), filepath.Join(cwd, "output"), tmpDir},
		ExecRoots:  []string{filepath.Join(scriptDir, "helpers"), filepath.Join(scriptDir, "bin")},
	}

	ps := pawscript.New(&pawscript.Config{
		Debug:                false,
		AllowMacros:          true,
		EnableSyntacticSugar: true,
		ShowErrorContext:     true,
		ContextLines:         2,
		FileAccess:           fileAccess,
		ScriptDir:            scriptDir,
		OptLevel:             pawscript.OptimizationLevel(getOptimizationLevel()),
	})

	ioConfig := &pawscript.IOChannelConfig{
		Stdout: winOutCh,
		Stdin:  winInCh,
		Stderr: winOutCh,
	}
	ps.RegisterStandardLibraryWithIO([]string{}, ioConfig)

	winScriptMu.Lock()
	winScriptRunning = true
	winScriptMu.Unlock()

	go func() {
		snapshot := ps.CreateRestrictedSnapshot()
		result := ps.ExecuteWithEnvironment(string(content), snapshot, filePath, 0, 0)

		if winOutCh.NativeFlush != nil {
			winOutCh.NativeFlush()
		}

		if result == pawscript.BoolStatus(false) {
			winTerminal.Feed("\r\n--- Script execution failed ---\r\n")
		} else {
			winTerminal.Feed("\r\n--- Script completed ---\r\n")
		}

		winScriptMu.Lock()
		winScriptRunning = false
		winScriptMu.Unlock()

		// Start REPL for this window
		winREPL = pawscript.NewREPL(pawscript.REPLConfig{
			Debug:        false,
			Unrestricted: false,
			OptLevel:     getOptimizationLevel(),
			ShowBanner:   false,
			IOConfig: &pawscript.IOChannelConfig{
				Stdout: winOutCh,
				Stdin:  winInCh,
				Stderr: winOutCh,
			},
		}, func(s string) {
			glib.IdleAdd(func() bool {
				winTerminal.Feed(s)
				return false
			})
		})
		// Set flush callback to ensure output appears before blocking execution
		winREPL.SetFlush(func() {
			// Process pending GTK events to ensure output is displayed
			// We're on the main thread, so glib.IdleAdd won't work (we'd be waiting for ourselves)
			// Instead, use MainIterationDo to process pending events synchronously
			for i := 0; i < 10 && gtk.EventsPending(); i++ {
				gtk.MainIterationDo(false)
			}
		})
		// Set background color for prompt color selection
		bg := getTerminalBackground()
		winREPL.SetBackgroundRGB(bg.R, bg.G, bg.B)
		winREPL.SetPSLColors(getPSLColors())
		winREPL.Start()

		// Register the dummy_button command with the window's REPL
		// Create window-specific toolbar data
		winToolbarData := &WindowToolbarData{
			strip:    strip,
			terminal: winTerminal,
		}
		winToolbarData.updateFunc = func() {
			updateWindowToolbarButtons(winToolbarData.strip, winToolbarData.registeredBtns)
		}
		registerDummyButtonCommand(winREPL.GetPawScript(), winToolbarData)
	}()
}

// createConsoleChannels creates the I/O channels for PawScript console
func createConsoleChannels() {
	// Create pipes for stdout/stdin
	stdoutReader, stdoutWriterLocal := io.Pipe()
	stdinReaderLocal, stdinWriterLocal := io.Pipe()
	stdoutWriter = stdoutWriterLocal
	stdinReader = stdinReaderLocal
	stdinWriter = stdinWriterLocal

	// Get terminal capabilities from the widget (auto-updates on resize)
	termCaps := terminal.GetTerminalCapabilities()

	// Non-blocking output: large buffer absorbs bursts
	// Uses interface{} to allow flush sentinels (chan struct{}) alongside data ([]byte)
	outputQueue := make(chan interface{}, 256)

	// Writer goroutine: drains queue and writes to terminal pipe
	go func() {
		for item := range outputQueue {
			switch v := item.(type) {
			case []byte:
				stdoutWriter.Write(v)
			case chan struct{}:
				// Flush sentinel - signal that queue has drained up to this point
				close(v)
			}
		}
	}()

	consoleOutCh = &pawscript.StoredChannel{
		BufferSize:       0,
		Messages:         make([]pawscript.ChannelMessage, 0),
		Subscribers:      make(map[int]*pawscript.StoredChannel),
		NextSubscriberID: 1,
		IsClosed:         false,
		Timestamp:        time.Now(),
		Terminal:         termCaps,
		NativeSend: func(v interface{}) error {
			var text string
			switch d := v.(type) {
			case []byte:
				text = string(d)
			case string:
				text = d
			default:
				text = fmt.Sprintf("%v", v)
			}
			// Normalize newlines: first collapse any existing \r\n to \n, then convert all \n to \r\n
			// This ensures consistent terminal behavior whether in raw mode or not
			text = strings.ReplaceAll(text, "\r\n", "\n")
			text = strings.ReplaceAll(text, "\n", "\r\n")
			data := []byte(text)
			select {
			case outputQueue <- data:
			default:
				// Queue full - drop to prevent deadlock
			}
			return nil
		},
		NativeRecv: func() (interface{}, error) {
			return nil, fmt.Errorf("cannot receive from console_out")
		},
		NativeFlush: func() error {
			// Step 1: Wait for outputQueue to drain and pipe to be read
			// Since io.Pipe blocks until read, when this completes all prior data
			// has been read from the pipe (though glib.IdleAdd may still be pending)
			writerDone := make(chan struct{})
			select {
			case outputQueue <- writerDone:
				<-writerDone // Wait for writer goroutine to process sentinel
			default:
				// Queue full - shouldn't happen with 256 buffer, but proceed anyway
			}

			// Step 2: Wait for all pending glib.IdleAdd callbacks to complete
			// This ensures all FeedBytes calls have finished before we return
			// Use a timeout to avoid deadlock if GTK main loop isn't running yet
			// (e.g., during startup before app.Run() is called)
			glibDone := make(chan struct{})
			glib.IdleAdd(func() bool {
				close(glibDone)
				return false
			})
			select {
			case <-glibDone:
				// Successfully waited for GTK main loop
			case <-time.After(100 * time.Millisecond):
				// GTK main loop not running yet, proceed anyway
			}

			return nil
		},
	}

	// Set up the global flushFunc
	flushFunc = func() {
		if consoleOutCh != nil {
			consoleOutCh.Flush()
		}
	}

	// Non-blocking input queue
	inputQueue := make(chan byte, 256)

	// Reader goroutine: drains pipe and puts bytes into queue
	go func() {
		buf := make([]byte, 1)
		for {
			n, err := stdinReader.Read(buf)
			if err != nil || n == 0 {
				close(inputQueue)
				return
			}
			select {
			case inputQueue <- buf[0]:
			default:
				// Drop oldest if full
				select {
				case <-inputQueue:
				default:
				}
				select {
				case inputQueue <- buf[0]:
				default:
				}
			}
		}
	}()

	consoleInCh = &pawscript.StoredChannel{
		BufferSize:       0,
		Messages:         make([]pawscript.ChannelMessage, 0),
		Subscribers:      make(map[int]*pawscript.StoredChannel),
		NextSubscriberID: 1,
		IsClosed:         false,
		Timestamp:        time.Now(),
		Terminal:         termCaps,
		NativeRecv: func() (interface{}, error) {
			b, ok := <-inputQueue
			if !ok {
				return nil, fmt.Errorf("input closed")
			}
			return []byte{b}, nil
		},
		NativeSend: func(v interface{}) error {
			return fmt.Errorf("cannot send to console_in")
		},
	}

	clearInputFunc = func() {
		for {
			select {
			case <-inputQueue:
			default:
				return
			}
		}
	}

	// Start goroutine to read from stdout pipe and feed to terminal
	go func() {
		buf := make([]byte, 4096)
		for {
			n, err := stdoutReader.Read(buf)
			if n > 0 {
				// Schedule terminal update on GTK main thread
				data := make([]byte, n)
				copy(data, buf[:n])
				glib.IdleAdd(func() bool {
					terminal.FeedBytes(data)
					return false
				})
			}
			if err != nil {
				return
			}
		}
	}()

	// Wire keyboard input from terminal to stdin pipe or REPL
	terminal.SetInputCallback(func(data []byte) {
		scriptMu.Lock()
		isRunning := scriptRunning
		scriptMu.Unlock()

		if isRunning {
			// Script is running, send to stdin pipe
			if stdinWriter != nil {
				stdinWriter.Write(data)
			}
		} else if consoleREPL != nil && consoleREPL.IsRunning() {
			// REPL is active
			if consoleREPL.IsBusy() {
				// REPL is executing a command (e.g., read) - send to stdin pipe
				if stdinWriter != nil {
					stdinWriter.Write(data)
				}
			} else {
				// REPL is waiting for input - send to REPL for line editing
				consoleREPL.HandleInput(data)
			}
		}
	})

	// Create and start the REPL for interactive mode
	consoleREPL = pawscript.NewREPL(pawscript.REPLConfig{
		Debug:        false,
		Unrestricted: false,
		OptLevel:     getOptimizationLevel(),
		ShowBanner:   true,
		IOConfig: &pawscript.IOChannelConfig{
			Stdout: consoleOutCh,
			Stdin:  consoleInCh,
			Stderr: consoleOutCh,
		},
	}, func(s string) {
		// Output to terminal on GTK main thread
		glib.IdleAdd(func() bool {
			terminal.Feed(s)
			return false
		})
	})
	// Set flush callback to ensure output appears before blocking execution
	consoleREPL.SetFlush(func() {
		// Process pending GTK events to ensure output is displayed
		// We're on the main thread, so glib.IdleAdd won't work (we'd be waiting for ourselves)
		// Instead, use MainIterationDo to process pending events synchronously
		for i := 0; i < 10 && gtk.EventsPending(); i++ {
			gtk.MainIterationDo(false)
		}
	})
	// Set background color for prompt color selection
	bg := getTerminalBackground()
	consoleREPL.SetBackgroundRGB(bg.R, bg.G, bg.B)
	consoleREPL.SetPSLColors(getPSLColors())
	consoleREPL.Start()

	// Register the dummy_button command with the REPL's PawScript instance
	// Create launcher toolbar data that uses the global launcher strip
	launcherToolbarData = &WindowToolbarData{
		strip:    launcherNarrowStrip,
		terminal: terminal,
		updateFunc: func() {
			// Copy buttons to global for launcher-specific visibility logic
			launcherRegisteredBtns = launcherToolbarData.registeredBtns
			updateLauncherToolbarButtons()
		},
	}
	registerDummyButtonCommand(consoleREPL.GetPawScript(), launcherToolbarData)
}<|MERGE_RESOLUTION|>--- conflicted
+++ resolved
@@ -403,14 +403,9 @@
 
 // Minimum widths for panel collapse behavior
 const (
-<<<<<<< HEAD
-	minWidePanelWidth   = 196 // Minimum width before wide panel collapses
-	minNarrowStripWidth = 46  // Minimum width before narrow strip collapses
-=======
 	minWidePanelWidth      = 196 // Minimum width before wide panel collapses
 	minNarrowStripWidth    = 40  // Minimum width before narrow strip collapses
-	narrowOnlyExtraPadding = 4   // Extra left padding when in narrow-only mode
->>>>>>> dd4bbdb6
+	narrowOnlyExtraPadding = 6   // Extra left padding when in narrow-only mode
 )
 
 // Embedded SVG icons (fill color is replaced at runtime based on theme)
