--- conflicted
+++ resolved
@@ -194,15 +194,9 @@
 	if pixmap != nil {
 		icon := qt.NewQIcon()
 		// Add pixmap for all modes to prevent Qt from auto-generating modified versions
-<<<<<<< HEAD
-		icon.AddPixmap2(pixmap, qt.QIconNormal, qt.QIconOff)
-		icon.AddPixmap2(pixmap, qt.QIconSelected, qt.QIconOff)
-		icon.AddPixmap2(pixmap, qt.QIconActive, qt.QIconOff)
-=======
 		icon.AddPixmap2(pixmap, qt.QIcon__Normal)
 		icon.AddPixmap2(pixmap, qt.QIcon__Selected)
 		icon.AddPixmap2(pixmap, qt.QIcon__Active)
->>>>>>> 267323eb
 		return icon
 	}
 	return nil
@@ -226,15 +220,9 @@
 	if pixmap != nil {
 		icon := qt.NewQIcon()
 		// Add pixmap for all modes to prevent Qt from auto-generating modified versions
-<<<<<<< HEAD
-		icon.AddPixmap2(pixmap, qt.QIconNormal, qt.QIconOff)
-		icon.AddPixmap2(pixmap, qt.QIconSelected, qt.QIconOff)
-		icon.AddPixmap2(pixmap, qt.QIconActive, qt.QIconOff)
-=======
 		icon.AddPixmap2(pixmap, qt.QIcon__Normal)
 		icon.AddPixmap2(pixmap, qt.QIcon__Selected)
 		icon.AddPixmap2(pixmap, qt.QIcon__Active)
->>>>>>> 267323eb
 		return icon
 	}
 	return nil
