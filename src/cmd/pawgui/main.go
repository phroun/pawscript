// pawgui - PawScript with Fyne GUI support
// A proof of concept for running PawScript with GUI capabilities
package main

import (
	"bufio"
	"fmt"
	"io"
	"os"
	"strings"
	"sync"
	"time"

	"fyne.io/fyne/v2"
	"fyne.io/fyne/v2/app"
	"fyne.io/fyne/v2/container"
	"fyne.io/fyne/v2/widget"
	"github.com/fyne-io/terminal"
	pawscript "github.com/phroun/pawscript"
)

// GuiState holds the current GUI state accessible to PawScript
type GuiState struct {
	mu         sync.RWMutex
	app        fyne.App
	mainWindow fyne.Window
	widgets    map[string]fyne.CanvasObject
	containers map[string]*fyne.Container
	ps         *pawscript.PawScript

	// Layout containers
	content      *fyne.Container // Main content (used when no split)
	leftContent  *fyne.Container // Left panel content
	rightContent *fyne.Container // Right panel content
	splitView    *container.Split // HSplit container (created on demand)
	usingSplit   bool             // Whether we're using split layout

	// Terminal widget (if created)
	terminal *terminal.Terminal
}

var guiState *GuiState

func main() {
	if len(os.Args) < 2 {
		fmt.Println("Usage: pawgui <script.paw>")
		fmt.Println("       pawgui -demo")
		fmt.Println("       pawgui -console")
		fmt.Println("       pawgui -d <script.paw>  (debug mode)")
		fmt.Println("       pawgui -d -demo         (debug mode)")
		os.Exit(1)
	}

	// Check for debug flag
	debugMode := false
	args := os.Args[1:]
	if len(args) > 0 && args[0] == "-d" {
		debugMode = true
		args = args[1:]
	}
	if len(args) < 1 {
		fmt.Println("Usage: pawgui [-d] <script.paw>")
		os.Exit(1)
	}

	// Create the Fyne application
	fyneApp := app.New()
	mainWindow := fyneApp.NewWindow("PawScript GUI")
	mainWindow.Resize(fyne.NewSize(400, 300))

	// Create PawScript instance with debug mode if requested
	config := pawscript.DefaultConfig()
	config.Debug = debugMode
	ps := pawscript.New(config)
	ps.RegisterStandardLibrary(nil)

	// Initialize GUI state with left/right panel support
	guiState = &GuiState{
		app:          fyneApp,
		mainWindow:   mainWindow,
		widgets:      make(map[string]fyne.CanvasObject),
		containers:   make(map[string]*fyne.Container),
		ps:           ps,
		content:      container.NewVBox(),
		leftContent:  container.NewVBox(),
		rightContent: container.NewVBox(),
		usingSplit:   false,
	}

	// Register GUI commands
	registerGuiCommands(ps)

	// Set initial content
	mainWindow.SetContent(guiState.content)

	// Handle script path
	scriptPath := args[0]
	var script string

	if scriptPath == "-demo" {
		script = demoScript
	} else if scriptPath == "-console" {
		script = consoleDemo
	} else {
		// Read the script file
		data, err := os.ReadFile(scriptPath)
		if err != nil {
			fmt.Fprintf(os.Stderr, "Error reading script: %v\n", err)
			os.Exit(1)
		}
		script = string(data)
	}

	// Run the script in a goroutine so the GUI can start
	// Use ExecuteFile to ensure exports (including macros) persist to root
	go func() {
		result := ps.ExecuteFile(script, scriptPath)
		if result == pawscript.BoolStatus(false) {
			fmt.Fprintf(os.Stderr, "Script execution failed\n")
		}
	}()

	// Run the Fyne event loop (blocking)
	mainWindow.ShowAndRun()
}

// addToPanel adds a widget to the appropriate panel based on named args
// Returns the target container
func addToPanel(ctx *pawscript.Context, widget fyne.CanvasObject) {
	panel := "default"
	if p, ok := ctx.NamedArgs["panel"]; ok {
		panel = fmt.Sprintf("%v", p)
	}

	fyne.Do(func() {
		guiState.mu.Lock()
		defer guiState.mu.Unlock()

		switch panel {
		case "left":
			guiState.leftContent.Add(widget)
			guiState.leftContent.Refresh()
			ensureSplitLayout()
		case "right":
			guiState.rightContent.Add(widget)
			guiState.rightContent.Refresh()
			ensureSplitLayout()
		default:
			guiState.content.Add(widget)
			guiState.content.Refresh()
		}
	})
}

// ensureSplitLayout switches to split layout if not already using it
// Must be called with guiState.mu held
func ensureSplitLayout() {
	if guiState.usingSplit {
		return
	}

	// Create the split view with scrollable panels
	leftScroll := container.NewVScroll(guiState.leftContent)
	rightScroll := container.NewVScroll(guiState.rightContent)
	guiState.splitView = container.NewHSplit(leftScroll, rightScroll)
	guiState.splitView.SetOffset(0.4) // 40% left, 60% right

	guiState.mainWindow.SetContent(guiState.splitView)
	guiState.usingSplit = true
}

// registerGuiCommands registers all GUI-related commands with PawScript
func registerGuiCommands(ps *pawscript.PawScript) {
	// gui_split - Enable split layout with left/right panels
	ps.RegisterCommand("gui_split", func(ctx *pawscript.Context) pawscript.Result {
		// Optional offset (0.0-1.0, default 0.5)
		offset := 0.5
		if len(ctx.Args) >= 1 {
			if o, ok := toFloat(ctx.Args[0]); ok {
				offset = o
			}
		}

		fyne.Do(func() {
			guiState.mu.Lock()
			defer guiState.mu.Unlock()

			if !guiState.usingSplit {
				leftScroll := container.NewVScroll(guiState.leftContent)
				rightScroll := container.NewVScroll(guiState.rightContent)
				guiState.splitView = container.NewHSplit(leftScroll, rightScroll)
				guiState.mainWindow.SetContent(guiState.splitView)
				guiState.usingSplit = true
			}
			guiState.splitView.SetOffset(offset)
		})
		return pawscript.BoolStatus(true)
	})

	// gui_title - Set window title
	ps.RegisterCommand("gui_title", func(ctx *pawscript.Context) pawscript.Result {
		if len(ctx.Args) < 1 {
			ctx.LogError(pawscript.CatCommand, "Usage: gui_title <window_title>")
			return pawscript.BoolStatus(false)
		}
		title := fmt.Sprintf("%v", ctx.Args[0])
		fyne.Do(func() {
			guiState.mainWindow.SetTitle(title)
		})
		return pawscript.BoolStatus(true)
	})

	// gui_resize - Resize window
	ps.RegisterCommand("gui_resize", func(ctx *pawscript.Context) pawscript.Result {
		if len(ctx.Args) < 2 {
			ctx.LogError(pawscript.CatCommand, "Usage: gui_resize <width>, <height>")
			return pawscript.BoolStatus(false)
		}
		width, wOk := toFloat(ctx.Args[0])
		height, hOk := toFloat(ctx.Args[1])
		if !wOk || !hOk {
			ctx.LogError(pawscript.CatArgument, "Invalid dimensions")
			return pawscript.BoolStatus(false)
		}
		fyne.Do(func() {
			guiState.mainWindow.Resize(fyne.NewSize(float32(width), float32(height)))
		})
		return pawscript.BoolStatus(true)
	})

	// gui_label - Create a label widget
	ps.RegisterCommand("gui_label", func(ctx *pawscript.Context) pawscript.Result {
		if len(ctx.Args) < 1 {
			ctx.LogError(pawscript.CatCommand, "Usage: gui_label <text> [id: <name>] [panel: left|right]")
			return pawscript.BoolStatus(false)
		}
		text := fmt.Sprintf("%v", ctx.Args[0])
		lbl := widget.NewLabel(text)

		// Get optional ID
		id := ""
		if idVal, ok := ctx.NamedArgs["id"]; ok {
			id = fmt.Sprintf("%v", idVal)
			guiState.mu.Lock()
			guiState.widgets[id] = lbl
			guiState.mu.Unlock()
		}

		// Add to appropriate panel
		addToPanel(ctx, lbl)

		if id != "" {
			ctx.SetResult(id)
		}
		return pawscript.BoolStatus(true)
	})

	// gui_button - Create a button widget with callback
	ps.RegisterCommand("gui_button", func(ctx *pawscript.Context) pawscript.Result {
		if len(ctx.Args) < 1 {
			ctx.LogError(pawscript.CatCommand, "Usage: gui_button <text> [id: <name>] [onclick: <macro_name>]")
			return pawscript.BoolStatus(false)
		}
		text := fmt.Sprintf("%v", ctx.Args[0])

		// Get optional onclick handler
		var onclickMacro string
		if onclick, ok := ctx.NamedArgs["onclick"]; ok {
			onclickMacro = fmt.Sprintf("%v", onclick)
		}

		btn := widget.NewButton(text, func() {
			if onclickMacro != "" {
				// Execute the macro when button is clicked
				go func() {
					callback := onclickMacro
					result := guiState.ps.Execute(fmt.Sprintf("IMPORT exports;%s"),callback)
					if result == pawscript.BoolStatus(false) {
						fmt.Fprintf(os.Stderr, "Button callback error\n")
					}
				}()
			}
		})

		// Get optional ID
		id := ""
		if idVal, ok := ctx.NamedArgs["id"]; ok {
			id = fmt.Sprintf("%v", idVal)
			guiState.mu.Lock()
			guiState.widgets[id] = btn
			guiState.mu.Unlock()
		}

		// Add to appropriate panel
		addToPanel(ctx, btn)

		if id != "" {
			ctx.SetResult(id)
		}
		return pawscript.BoolStatus(true)
	})

	// gui_entry - Create a text entry widget
	ps.RegisterCommand("gui_entry", func(ctx *pawscript.Context) pawscript.Result {
		placeholder := ""
		if len(ctx.Args) >= 1 {
			placeholder = fmt.Sprintf("%v", ctx.Args[0])
		}

		entry := widget.NewEntry()
		entry.SetPlaceHolder(placeholder)

		// Get optional ID (required to read value later)
		id := ""
		if idVal, ok := ctx.NamedArgs["id"]; ok {
			id = fmt.Sprintf("%v", idVal)
			guiState.mu.Lock()
			guiState.widgets[id] = entry
			guiState.mu.Unlock()
		}

		// Add to appropriate panel
		addToPanel(ctx, entry)

		if id != "" {
			ctx.SetResult(id)
		}
		return pawscript.BoolStatus(true)
	})

	// gui_get - Get value from a widget
	ps.RegisterCommand("gui_get", func(ctx *pawscript.Context) pawscript.Result {
		if len(ctx.Args) < 1 {
			ctx.LogError(pawscript.CatCommand, "Usage: gui_get <widget_id>")
			return pawscript.BoolStatus(false)
		}
		id := fmt.Sprintf("%v", ctx.Args[0])

		guiState.mu.RLock()
		w, exists := guiState.widgets[id]
		guiState.mu.RUnlock()

		if !exists {
			ctx.LogError(pawscript.CatArgument, fmt.Sprintf("Widget not found: %s", id))
			return pawscript.BoolStatus(false)
		}

		// Get value based on widget type
		switch widget := w.(type) {
		case *widget.Entry:
			ctx.SetResult(widget.Text)
		case *widget.Label:
			ctx.SetResult(widget.Text)
		default:
			ctx.SetResult("")
		}
		return pawscript.BoolStatus(true)
	})

	// gui_set - Set value on a widget
	ps.RegisterCommand("gui_set", func(ctx *pawscript.Context) pawscript.Result {
		if len(ctx.Args) < 2 {
			ctx.LogError(pawscript.CatCommand, "Usage: gui_set <widget_id>, <value>")
			return pawscript.BoolStatus(false)
		}
		id := fmt.Sprintf("%v", ctx.Args[0])
		value := fmt.Sprintf("%v", ctx.Args[1])

		guiState.mu.RLock()
		w, exists := guiState.widgets[id]
		guiState.mu.RUnlock()

		if !exists {
			ctx.LogError(pawscript.CatArgument, fmt.Sprintf("Widget not found: %s", id))
			return pawscript.BoolStatus(false)
		}

		// Set value based on widget type (thread-safe)
		fyne.Do(func() {
			switch widget := w.(type) {
			case *widget.Entry:
				widget.SetText(value)
			case *widget.Label:
				widget.SetText(value)
			}
		})
		return pawscript.BoolStatus(true)
	})

	// gui_clear - Clear all widgets from content
	ps.RegisterCommand("gui_clear", func(ctx *pawscript.Context) pawscript.Result {
		fyne.Do(func() {
			guiState.mu.Lock()
			guiState.content.RemoveAll()
			guiState.widgets = make(map[string]fyne.CanvasObject)
			guiState.mu.Unlock()
			guiState.content.Refresh()
		})
		return pawscript.BoolStatus(true)
	})

	// gui_msgbox - Show a message dialog
	ps.RegisterCommand("gui_msgbox", func(ctx *pawscript.Context) pawscript.Result {
		if len(ctx.Args) < 1 {
			ctx.LogError(pawscript.CatCommand, "Usage: gui_msgbox <message> [title: <title>]")
			return pawscript.BoolStatus(false)
		}
		message := fmt.Sprintf("%v", ctx.Args[0])
		title := "Message"
		if t, ok := ctx.NamedArgs["title"]; ok {
			title = fmt.Sprintf("%v", t)
		}

		// Show info dialog (thread-safe)
		fyne.Do(func() {
			dialog := widget.NewLabel(message)
			popup := widget.NewModalPopUp(
				container.NewVBox(
					widget.NewLabel(title),
					dialog,
					widget.NewButton("OK", func() {}),
				),
				guiState.mainWindow.Canvas(),
			)
			popup.Show()
		})
		return pawscript.BoolStatus(true)
	})

	// gui_console - Create a terminal console widget
	// Returns a list: [out_channel, in_channel, err_channel]
	// - out_channel: send to display text in the terminal
	// - in_channel: recv to read keyboard input
	// - err_channel: same as out_channel (for compatibility)
	// You can have multiple consoles, each with their own channels
	ps.RegisterCommand("gui_console", func(ctx *pawscript.Context) pawscript.Result {
		// Default size
		width := float32(600)
		height := float32(400)

		// Get optional dimensions
		if len(ctx.Args) >= 2 {
			if w, ok := toFloat(ctx.Args[0]); ok {
				width = float32(w)
			}
			if h, ok := toFloat(ctx.Args[1]); ok {
				height = float32(h)
			}
		}

		// Create IO pipes for the console
		stdinReader, stdinWriter := io.Pipe()
		stdoutReader, stdoutWriter := io.Pipe()

		// Create console channels backed by pipes
		consoleOutCh, consoleInCh := createConsoleChannels(stdinReader, stdoutWriter)

		// Create terminal widget
		term := terminal.New()
		guiState.terminal = term

		// Wrap terminal in a sizedWidget to enforce minimum size
		sizedTerm := newSizedWidget(term, fyne.NewSize(width, height))

		// Get optional ID
		id := ""
		if idVal, ok := ctx.NamedArgs["id"]; ok {
			id = fmt.Sprintf("%v", idVal)
			guiState.mu.Lock()
			guiState.widgets[id] = sizedTerm
			guiState.mu.Unlock()
		}

		// Add to appropriate panel
		addToPanel(ctx, sizedTerm)

		// Connect the terminal to our pipes
		// RunWithConnection expects: in = where to write keyboard input, out = what to display
		go func() {
			err := term.RunWithConnection(stdinWriter, stdoutReader)
			if err != nil {
				fmt.Fprintf(os.Stderr, "Terminal error: %v\n", err)
			}
		}()

		// Store channels and create markers
		outID := ctx.StoreObject(consoleOutCh, "channel")
		inID := ctx.StoreObject(consoleInCh, "channel")

<<<<<<< HEAD
=======
		// Explicitly claim ownership - these channels are long-lived GUI resources
		ctx.ClaimObjectReference(outID)
		ctx.ClaimObjectReference(inID)

>>>>>>> b507f423
		// Use outCh for err as well (same channel)
		outMarker := pawscript.Symbol(fmt.Sprintf("\x00CHANNEL:%d\x00", outID))
		inMarker := pawscript.Symbol(fmt.Sprintf("\x00CHANNEL:%d\x00", inID))
		errMarker := outMarker // err uses same channel as out

		// Create a StoredList with the channel markers
		// NewStoredListWithRefs claims references to the channels via their markers
		channelList := ctx.NewStoredListWithRefs([]interface{}{outMarker, inMarker, errMarker}, nil)
		listID := ctx.StoreObject(channelList, "list")
		listMarker := fmt.Sprintf("\x00LIST:%d\x00", listID)

		// Return the list marker so unpacking works correctly
		ctx.SetResult(pawscript.Symbol(listMarker))
		return pawscript.BoolStatus(true)
	})
}

// createConsoleChannels creates StoredChannels for the console terminal
func createConsoleChannels(stdinReader *io.PipeReader, stdoutWriter *io.PipeWriter) (*pawscript.StoredChannel, *pawscript.StoredChannel) {
	// Create buffered reader for stdin
	stdinBufReader := bufio.NewReader(stdinReader)

	// Console output channel - write to terminal display
	consoleOutCh := &pawscript.StoredChannel{
		BufferSize:       0,
		Messages:         make([]pawscript.ChannelMessage, 0),
		Subscribers:      make(map[int]*pawscript.StoredChannel),
		NextSubscriberID: 1,
		IsClosed:         false,
		Timestamp:        time.Now(),
		NativeSend: func(v interface{}) error {
			_, err := fmt.Fprintf(stdoutWriter, "%v", v)
			return err
		},
		NativeRecv: func() (interface{}, error) {
			return nil, fmt.Errorf("cannot receive from console_out")
		},
	}

	// Console input channel - read from terminal keyboard
	consoleInCh := &pawscript.StoredChannel{
		BufferSize:       0,
		Messages:         make([]pawscript.ChannelMessage, 0),
		Subscribers:      make(map[int]*pawscript.StoredChannel),
		NextSubscriberID: 1,
		IsClosed:         false,
		Timestamp:        time.Now(),
		NativeRecv: func() (interface{}, error) {
			line, err := stdinBufReader.ReadString('\n')
			if err != nil {
				return nil, err
			}
			// Trim all trailing CR/LF characters
			line = strings.TrimRight(line, "\r\n")
			return line, nil
		},
		NativeSend: func(v interface{}) error {
			return fmt.Errorf("cannot send to console_in")
		},
	}

	return consoleOutCh, consoleInCh
}

// sizedWidget wraps a canvas object and enforces a minimum size
type sizedWidget struct {
	widget.BaseWidget
	wrapped fyne.CanvasObject
	minSize fyne.Size
}

func newSizedWidget(wrapped fyne.CanvasObject, minSize fyne.Size) *sizedWidget {
	s := &sizedWidget{
		wrapped: wrapped,
		minSize: minSize,
	}
	s.ExtendBaseWidget(s)
	return s
}

func (s *sizedWidget) CreateRenderer() fyne.WidgetRenderer {
	return &sizedWidgetRenderer{widget: s}
}

func (s *sizedWidget) MinSize() fyne.Size {
	return s.minSize
}

type sizedWidgetRenderer struct {
	widget *sizedWidget
}

func (r *sizedWidgetRenderer) Layout(size fyne.Size) {
	r.widget.wrapped.Resize(size)
	r.widget.wrapped.Move(fyne.NewPos(0, 0))
}

func (r *sizedWidgetRenderer) MinSize() fyne.Size {
	return r.widget.minSize
}

func (r *sizedWidgetRenderer) Refresh() {
	r.widget.wrapped.Refresh()
}

func (r *sizedWidgetRenderer) Objects() []fyne.CanvasObject {
	return []fyne.CanvasObject{r.widget.wrapped}
}

func (r *sizedWidgetRenderer) Destroy() {}

// toFloat converts an interface{} to float64
func toFloat(v interface{}) (float64, bool) {
	switch val := v.(type) {
	case float64:
		return val, true
	case float32:
		return float64(val), true
	case int:
		return float64(val), true
	case int64:
		return float64(val), true
	case string:
		var f float64
		_, err := fmt.Sscanf(val, "%f", &f)
		return f, err == nil
	}
	return 0, false
}

// demoScript is a built-in demo that shows basic GUI capabilities
const demoScript = `
# PawScript GUI Demo with Split Layout

gui_title "PawScript GUI Demo"
gui_resize 900, 500

# Enable split layout (40% left, 60% right)
gui_split 0.4

# === LEFT PANEL: GUI Controls ===
gui_label "=== GUI Controls ===", panel: "left"
gui_label "", panel: "left"

gui_label "Enter your name:", panel: "left"
gui_entry "Type here...", id: "nameEntry", panel: "left"

# Greeting handler - reads from entry widget, writes to label
macro greet_user (
    name: {gui_get nameEntry}
    gui_set welcome, "Hello, ~name;!"
)

gui_button "Greet Me", onclick: "greet_user", panel: "left"
gui_label "Welcome!", id: "welcome", panel: "left"

gui_label "", panel: "left"
gui_label "--- Counter ---", panel: "left"

# Counter demo - state stored in hidden widget
gui_entry "", id: "counterState", panel: "left"
gui_set counterState, "0"
gui_label "Counter: 0", id: "counterLabel", panel: "left"

macro increment_counter (
    current: {gui_get counterState}
    newval: {add ~current, 1}
    gui_set counterState, "~newval"
    gui_set counterLabel, "Counter: ~newval"
)

gui_button "Increment", onclick: "increment_counter", panel: "left"

gui_label "", panel: "left"
gui_label "GUI remains responsive", panel: "left"
gui_label "while console runs!", panel: "left"

# === RIGHT PANEL: Console Terminal ===
# Create console on right panel, unpack to #out/#in/#err for print/read
(#out, #in, #err): {gui_console 400, 400, panel: "right"}

msleep 1000

# Define console interaction macro
# Receives channels as $1, $2, $3 from fiber_spawn
macro console_loop (
    # Initialize IO channels from arguments
    #out: $1
    #in: $2
    #err: $3
    print "out:", ~#out
    print #out, "To console"

    # Clear and show welcome
    write "\x1b[2J\x1b[H"
    print "\x1b[36m=== PawScript Console ===\x1b[0m"
    print ""
    print "This console runs in a \x1b[33mfiber\x1b[0m,"
    print "so it doesn't block the GUI!"
    print ""
    print "\x1b[32mColors work:\x1b[0m \x1b[31mred\x1b[0m \x1b[33myellow\x1b[0m \x1b[34mblue\x1b[0m"
    print ""

    # Interactive loop
    count: 0
    while (true), (
        count: {add ~count, 1}
        print "\x1b[35m[\x1b[0m~count\x1b[35m]\x1b[0m Enter text (or 'quit'):"
        input: {read}

        {eq ~input, "quit"} & (
            print "\x1b[31mGoodbye!\x1b[0m"
            ret
        )

        print "You said: \x1b[36m~input\x1b[0m"
        print ""
    )
)

# Export macros for callbacks
MODULE exports
EXPORT greet_user, increment_counter, console_loop

# Run console interaction in a fiber, passing the channels as arguments
msleep 300
fiber_spawn console_loop, ~#out, ~#in, ~#err

`

// consoleDemo is a demo script that shows terminal/console capabilities
const consoleDemo = `
# PawScript Console Demo
# Shows terminal features using gui_console returned channels

gui_title "PawScript Console Demo"
gui_resize 700, 500

# Create console and unpack channels directly into #out, #in, #err
# This makes echo, print, write, read automatically use them!
(#out, #in, #err): {gui_console 680, 450}

# Give the terminal a moment to initialize
msleep 200

# Now we can use standard print and echo commands!
# Clear screen and show title
send ~#out, "\x1b[2J\x1b[H"
print "\x1b[36m=== PawScript Console Demo ===\x1b[0m"
echo ""
print "This terminal supports ANSI escape codes!"
echo ""

# Show some colors using raw ANSI codes
print "\x1b[31mThis is red text\x1b[0m"
print "\x1b[32mThis is green text\x1b[0m"
print "\x1b[33mThis is yellow text\x1b[0m"
print "\x1b[34mThis is blue text\x1b[0m"
echo ""

print "Type something and press Enter:"

# Read from console using the standard read command
input: {read}
print "You typed: ~input"
`<|MERGE_RESOLUTION|>--- conflicted
+++ resolved
@@ -487,13 +487,10 @@
 		outID := ctx.StoreObject(consoleOutCh, "channel")
 		inID := ctx.StoreObject(consoleInCh, "channel")
 
-<<<<<<< HEAD
-=======
 		// Explicitly claim ownership - these channels are long-lived GUI resources
 		ctx.ClaimObjectReference(outID)
 		ctx.ClaimObjectReference(inID)
 
->>>>>>> b507f423
 		// Use outCh for err as well (same channel)
 		outMarker := pawscript.Symbol(fmt.Sprintf("\x00CHANNEL:%d\x00", outID))
 		inMarker := pawscript.Symbol(fmt.Sprintf("\x00CHANNEL:%d\x00", inID))
