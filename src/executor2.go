package pawscript

import (
	"fmt"
	"regexp"
	"strconv"
	"strings"
	"time"
	"unicode"
)

// executeCommandSequence executes a sequence of commands
func (e *Executor) executeCommandSequence(commands []*ParsedCommand, state *ExecutionState, substitutionCtx *SubstitutionContext) Result {
	lastStatus := true // Default to true for leading operators

	for i, cmd := range commands {
		if strings.TrimSpace(cmd.Command) == "" {
			continue
		}

		// Apply flow control based on separator
		shouldExecute := true

		switch cmd.Separator {
		case "&": // AND: execute only if last command succeeded
			shouldExecute = lastStatus
		case "|": // OR: execute only if last command failed
			shouldExecute = !lastStatus
		}

		if !shouldExecute {
			e.logger.Debug("Skipping command \"%s\" due to flow control (separator: %s, lastStatus: %v)",
				cmd.Command, cmd.Separator, lastStatus)
			continue
		}

		result := e.executeParsedCommand(cmd, state, substitutionCtx)

		// Check for early return
		if earlyReturn, ok := result.(EarlyReturn); ok {
			e.logger.Debug("Command returned early return, terminating sequence")
			// Set the result if provided
			if earlyReturn.HasResult {
				state.SetResult(earlyReturn.Result)
			}
			// Return the status from the early return
			return earlyReturn.Status
		}

		if tokenResult, ok := result.(TokenResult); ok {
			e.logger.Debug("Command returned token %s, setting up sequence continuation", string(tokenResult))

			remainingCommands := commands[i+1:]
			if len(remainingCommands) > 0 {
				sequenceToken := e.RequestCompletionToken(
					func(tokenID string) {
						e.logger.Debug("Cleaning up suspended sequence for token %s", tokenID)
					},
					"",
					5*time.Minute,
					state,
					cmd.Position,
				)

				err := e.PushCommandSequence(sequenceToken, "sequence", remainingCommands, i+1, "sequence", state, cmd.Position)
				if err != nil {
					e.logger.Error("Failed to push command sequence: %v", err)
					return BoolStatus(false)
				}

				e.chainTokens(string(tokenResult), sequenceToken)
				return TokenResult(sequenceToken)
			}
			return result
		}

		lastStatus = bool(result.(BoolStatus))
	}

	return BoolStatus(lastStatus)
}

// executeParsedCommand executes a single parsed command
func (e *Executor) executeParsedCommand(parsedCmd *ParsedCommand, state *ExecutionState, substitutionCtx *SubstitutionContext) Result {
	return e.executeSingleCommand(parsedCmd.Command, state, substitutionCtx, parsedCmd.Position)
}

// chainTokens chains two tokens together
func (e *Executor) chainTokens(firstToken, secondToken string) {
	e.mu.Lock()
	defer e.mu.Unlock()

	firstTokenData, exists1 := e.activeTokens[firstToken]
	secondTokenData, exists2 := e.activeTokens[secondToken]

	if !exists1 || !exists2 {
		e.logger.Error("Cannot chain tokens: %s or %s not found", firstToken, secondToken)
		return
	}

	firstTokenData.ChainedToken = secondToken
	secondTokenData.ParentToken = firstToken

	e.logger.Debug("Chained token %s to complete after %s", secondToken, firstToken)
}

// executeSingleCommand executes a single command with substitution
func (e *Executor) executeSingleCommand(
	commandStr string,
	state *ExecutionState,
	substitutionCtx *SubstitutionContext,
	position *SourcePosition,
) Result {
	commandStr = strings.TrimSpace(commandStr)

	// Check for ! prefix (inversion operator)
	// This inverts the success status (BoolStatus), not the result value
	shouldInvert := false
	if strings.HasPrefix(commandStr, "!") {
		shouldInvert = true
		commandStr = strings.TrimSpace(commandStr[1:]) // Strip ! and trim again
		e.logger.Debug("Detected ! operator, will invert success status")
	}

	// Check for parenthesis block - execute in same scope
	if strings.HasPrefix(commandStr, "(") && strings.HasSuffix(commandStr, ")") {
		blockContent := commandStr[1 : len(commandStr)-1]

		e.logger.Debug("Executing parenthesis block in same scope: (%s)", blockContent)

		// Execute block content in the SAME state (no child scope)
		result := e.ExecuteWithState(
			blockContent,
			state, // Same state, not a child
			substitutionCtx,
			position.Filename,
			0, 0,
		)

		// Apply inversion if needed
		if shouldInvert {
			return e.invertStatus(result, state, position)
		}
		return result
	}

	// Apply syntactic sugar
	commandStr = e.applySyntacticSugar(commandStr)

	e.logger.Debug("executeSingleCommand called with: \"%s\"", commandStr)

	// CRITICAL: Always evaluate brace expressions, even when not in a macro context
	// Create a minimal substitution context if one doesn't exist
	if substitutionCtx == nil {
		filename := ""
		if position != nil {
			filename = position.Filename
		}
		substitutionCtx = &SubstitutionContext{
			Args:                []interface{}{},
			ExecutionState:      state,
			ParentContext:       nil,
			MacroContext:        nil,
			CurrentLineOffset:   0,
			CurrentColumnOffset: 0,
			Filename:            filename,
		}
	} else {
		// CRITICAL FIX: Update the execution state to the current one!
		// This ensures brace expressions see the latest results
		substitutionCtx.ExecutionState = state
		// Also update filename if we have position info
		if position != nil && position.Filename != "" {
			substitutionCtx.Filename = position.Filename
		}
	}

	// Apply substitution (which includes brace expressions)
	commandStr = e.applySubstitution(commandStr, substitutionCtx)

	// Check if brace evaluation failed
	if commandStr == "\x00PAWS_FAILED\x00" {
		// Error already logged by ExecuteWithState with correct position
		e.logger.Debug("Brace evaluation failed, returning false")
		result := BoolStatus(false)
		if shouldInvert {
			return BoolStatus(!bool(result))
		}
		return result
	}

	// Check if substitution returned an async brace marker
	if strings.HasPrefix(commandStr, "\x00PAWS:") && strings.HasSuffix(commandStr, "\x00") {
		// Extract the coordinator token ID
		markerLen := len("\x00PAWS:")
		coordinatorToken := commandStr[markerLen : len(commandStr)-1]

		e.logger.Debug("Async brace evaluation detected, coordinator token: %s", coordinatorToken)

		// We need to update the coordinator's resume callback to continue this command
		e.mu.Lock()
		if coordData, exists := e.activeTokens[coordinatorToken]; exists && coordData.BraceCoordinator != nil {
			// Store state and context for later
			capturedState := state
			capturedPosition := position
			capturedShouldInvert := shouldInvert

			// Get the evaluations so we can access their positions
			evaluations := coordData.BraceCoordinator.Evaluations

			// Update the resume callback to continue command execution
			coordData.BraceCoordinator.ResumeCallback = func(finalString string, success bool) Result {
				if !success {
					// Error already logged by ExecuteWithState with correct position
					// Just debug log which brace failed
					e.logger.Debug("Brace evaluation failed, command cannot execute")
					for i, eval := range evaluations {
						if eval.Failed && eval.Position != nil {
							e.logger.Debug("Failed brace %d was at line %d, column %d",
								i, eval.Position.Line, eval.Position.Column)
						}
					}
					result := BoolStatus(false)
					if capturedShouldInvert {
						return BoolStatus(!bool(result))
					}
					return result
				}

				e.logger.Debug("Brace coordinator resumed with substituted string: %s", finalString)

				// Now parse and execute the command with the substituted string
				cmdName, args := ParseCommand(finalString)

				// Process arguments to resolve any LIST markers
				args = e.processArguments(args, capturedState)

				e.logger.Debug("Parsed as - Command: \"%s\", Args: %v", cmdName, args)

				// Try registered command
				e.mu.RLock()
				handler, exists := e.commands[cmdName]
				e.mu.RUnlock()

				// Try fallback handler if command not found
				if !exists && e.fallbackHandler != nil {
					e.logger.Debug("Command \"%s\" not found, trying fallback handler", cmdName)
					fallbackResult := e.fallbackHandler(cmdName, args, capturedState, capturedPosition)
					if fallbackResult != nil {
						e.logger.Debug("Fallback handler returned: %v", fallbackResult)
						if capturedShouldInvert {
							return e.invertStatus(fallbackResult, capturedState, capturedPosition)
						}
						return fallbackResult
					}
				}

				if !exists {
					e.logger.UnknownCommandError(cmdName, capturedPosition, nil)
					result := BoolStatus(false)
					if capturedShouldInvert {
						return BoolStatus(!bool(result))
					}
					return result
				}

				// Execute command
				e.logger.Debug("Executing %s with args: %v", cmdName, args)
				ctx := e.createContext(args, capturedState, capturedPosition)
				result := handler(ctx)

				// Apply inversion if needed
				if capturedShouldInvert {
					return e.invertStatus(result, capturedState, capturedPosition)
				}
				return result
			}
			e.mu.Unlock()
		} else {
			e.mu.Unlock()
			e.logger.Error("Coordinator token %s not found or invalid", coordinatorToken)
			result := BoolStatus(false)
			if shouldInvert {
				return BoolStatus(!bool(result))
			}
			return result
		}

		// Return the coordinator token to suspend this command
		return TokenResult(coordinatorToken)
	}

	e.logger.Debug("After substitution: \"%s\"", commandStr)

	// Parse command
	cmdName, args := ParseCommand(commandStr)

	// Process arguments to resolve any LIST markers
	args = e.processArguments(args, state)

	e.logger.Debug("Parsed as - Command: \"%s\", Args: %v", cmdName, args)

	// Try registered command
	e.mu.RLock()
	handler, exists := e.commands[cmdName]
	e.mu.RUnlock()

	// Try fallback handler if command not found
	if !exists && e.fallbackHandler != nil {
		e.logger.Debug("Command \"%s\" not found, trying fallback handler", cmdName)
		fallbackResult := e.fallbackHandler(cmdName, args, state, position)
		if fallbackResult != nil {
			e.logger.Debug("Fallback handler returned: %v", fallbackResult)
			if shouldInvert {
				return e.invertStatus(fallbackResult, state, position)
			}
			return fallbackResult
		}
	}

	if !exists {
		e.logger.UnknownCommandError(cmdName, position, nil)
		result := BoolStatus(false)
		if shouldInvert {
			return BoolStatus(!bool(result))
		}
		return result
	}

	// Execute command
	e.logger.Debug("Executing %s with args: %v", cmdName, args)
	ctx := e.createContext(args, state, position)
	result := handler(ctx)

	// Apply inversion if needed
	if shouldInvert {
		return e.invertStatus(result, state, position)
	}

	return result
}

// applySyntacticSugar applies syntactic sugar transformations
func (e *Executor) applySyntacticSugar(commandStr string) string {
	spaceIndex := strings.Index(commandStr, " ")
	if spaceIndex == -1 {
		return commandStr
	}

	commandPart := commandStr[:spaceIndex]
	argsPart := commandStr[spaceIndex+1:]

	// Try to match identifier(content) pattern with proper nesting
	argsPart = strings.TrimSpace(argsPart)

	// Check if it starts with identifier followed by optional whitespace and (
	identifierMatch := regexp.MustCompile(`^([a-zA-Z_][a-zA-Z0-9_]*)\s*\(`).FindStringSubmatch(argsPart)
	if len(identifierMatch) == 0 {
		return commandStr
	}

	identifier := identifierMatch[1]
	startPos := len(identifierMatch[0]) - 1 // Position of opening (

	// Manually find matching closing paren, handling nesting
	runes := []rune(argsPart)
	depth := 0
	inQuote := false
	var quoteChar rune
	endPos := -1

	for i := startPos; i < len(runes); i++ {
		char := runes[i]

		// Handle escape sequences
		if char == '\\' && i+1 < len(runes) {
			i++ // Skip next character
			continue
		}

		// Handle quotes
		if !inQuote && (char == '"' || char == '\'') {
			inQuote = true
			quoteChar = char
			continue
		}
		if inQuote && char == quoteChar {
			inQuote = false
			continue
		}
		if inQuote {
			continue
		}

		// Track parenthesis depth
		if char == '(' {
			depth++
		} else if char == ')' {
			depth--
			if depth == 0 {
				endPos = i
				break
			}
		}
	}

	if endPos == -1 {
		// No matching closing paren found
		return commandStr
	}

	// Extract content between parens
	content := string(runes[startPos+1 : endPos])

	// Get any remaining text after the closing paren
	remainder := ""
	if endPos+1 < len(runes) {
		remainder = string(runes[endPos+1:])
	}

	return fmt.Sprintf("%s '%s', (%s)%s", commandPart, identifier, content, remainder)
}

// applySubstitution applies macro argument substitution
func (e *Executor) applySubstitution(str string, ctx *SubstitutionContext) string {
	// fmt.Fprintf(os.Stderr, "[DEBUG applySubstitution] Input: %q\n", str)
	// Note: ctx should never be nil - caller should create a minimal context if needed
	if ctx == nil {
		return str
	}

	result := str

	// First, protect escaped dollar signs by replacing \$ with a placeholder
	// We use a placeholder that's unlikely to appear in normal text
	const escapedDollarPlaceholder = "\x00SUB\x00"
	result = strings.ReplaceAll(result, `\$`, escapedDollarPlaceholder)

	// Apply brace expression substitution first
	result = e.substituteBraceExpressions(result, ctx)

	// Check if brace substitution failed
	if result == "\x00PAWS_FAILED\x00" {
		// Error already logged by ExecuteWithState, just propagate the failure
		return result
	}

	// Check if brace substitution returned an async marker
	if strings.HasPrefix(result, "\x00PAWS:") && strings.HasSuffix(result, "\x00") {
		// Extract the token and return it as-is
		// The caller (executeSingleCommand) will handle this
		return result
	}

	// CRITICAL: Only apply $*, $#, and $N substitutions when we're in a macro execution context
	// This prevents premature substitution when defining nested macros
	if ctx.MacroContext != nil {
		// Apply $* (all args) - preserve forms for comma-separated list
		if len(ctx.Args) > 0 {
			allArgs := make([]string, len(ctx.Args))
			for i, arg := range ctx.Args {
				allArgs[i] = e.formatArgumentForList(arg)
			}
			result = strings.ReplaceAll(result, "$*", strings.Join(allArgs, ", "))
		} else {
			result = strings.ReplaceAll(result, "$*", "")
		}

		// Apply $@ (all args as LIST) - substitutes the marker from $@ variable
		// This preserves the LIST object through substitution
		if ctx.ExecutionState != nil {
			if argsVar, exists := ctx.ExecutionState.GetVariable("$@"); exists {
				// The variable contains the \x00LIST:id\x00 marker
				argsMarker := fmt.Sprintf("%v", argsVar)
				result = strings.ReplaceAll(result, "$@", argsMarker)
			} else {
				// No $@ variable - empty list
				result = strings.ReplaceAll(result, "$@", "()")
			}
		} else {
			result = strings.ReplaceAll(result, "$@", "()")
		}

		// Apply $# (arg count) - use argc on $@ list
		if ctx.ExecutionState != nil {
			if argsVar, exists := ctx.ExecutionState.GetVariable("$@"); exists {
				// Get the LIST object
				if sym, ok := argsVar.(Symbol); ok {
					marker := string(sym)
					if objType, id := parseObjectMarker(marker); objType == "list" && id >= 0 {
						if listObj, exists := e.getObject(id); exists {
							if storedList, ok := listObj.(StoredList); ok {
								result = strings.ReplaceAll(result, "$#", fmt.Sprintf("%d", storedList.Len()))
							}
						}
					}
				}
			}
		}
		// Fallback if we couldn't get the list
		if strings.Contains(result, "$#") {
			result = strings.ReplaceAll(result, "$#", fmt.Sprintf("%d", len(ctx.Args)))
		}

		// Apply $1, $2, etc (indexed args) - pull from $@ list using argv
		re := regexp.MustCompile(`\$(\d+)`)
		result = re.ReplaceAllStringFunc(result, func(match string) string {
			indexStr := match[1:] // Remove $
			index, err := strconv.Atoi(indexStr)
			if err != nil {
				return match
			}

			// Get from $@ list
			if ctx.ExecutionState != nil {
				if argsVar, exists := ctx.ExecutionState.GetVariable("$@"); exists {
					// Get the LIST object
					if sym, ok := argsVar.(Symbol); ok {
						marker := string(sym)
						if objType, objID := parseObjectMarker(marker); objType == "list" && objID >= 0 {
							if listObj, exists := e.getObject(objID); exists {
								if storedList, ok := listObj.(StoredList); ok {
									// index is 1-based, convert to 0-based
									item := storedList.Get(index - 1)
									if item != nil {
										return e.formatArgumentForSubstitution(item)
									}
								}
							}
						}
					}
				}
			}
			
			// Fallback to old behavior
			index-- // Convert to 0-based
			if index >= 0 && index < len(ctx.Args) {
				return e.formatArgumentForSubstitution(ctx.Args[index])
			}
			return match
		})
	}

	// Finally, restore escaped dollar signs
	result = strings.ReplaceAll(result, escapedDollarPlaceholder, "$")

	return result
}

// substituteBraceExpressions substitutes brace expressions {command}
// This version supports parallel async evaluation of all braces at the same nesting level
func (e *Executor) substituteBraceExpressions(str string, ctx *SubstitutionContext) string {
	// Find all top-level braces in this string
	braces := e.findAllTopLevelBraces(str, ctx)

	if len(braces) == 0 {
		return str // No braces to process
	}

	e.logger.Debug("Found %d top-level braces to evaluate", len(braces))

	// Execute all braces and collect their results
	evaluations := make([]*BraceEvaluation, len(braces))
	hasAsync := false

	for i, brace := range braces {
		e.logger.Debug("Evaluating brace %d: line=%d, column=%d", i, brace.StartLine, brace.StartColumn)
		e.logger.Debug("Brace content: \"{%s}\"", brace.Content)

		// Create a child state with shared variables but isolated result storage
		// This prevents async braces from racing on result storage while still sharing variables

		if ctx == nil {
			// Handle the nil case - either return an error or use a default
			return str // nil, fmt.Errorf("context cannot be nil")
		}
		braceState := NewExecutionStateFromSharedVars(ctx.ExecutionState)

		// Calculate accumulated offsets for this brace
		/*currentLineOffset := 0
		currentColumnOffset := 0
		if ctx != nil {
		*/
		currentLineOffset := ctx.CurrentLineOffset
		currentColumnOffset := ctx.CurrentColumnOffset
		// }

		newLineOffset := currentLineOffset + (brace.StartLine - 1)
		var newColumnOffset int
		if brace.StartLine == 1 {
			// braceStartColumn is off-by-one (column++ happens before char check)
			// So if '{' is at position 18, braceStartColumn is 19
			// Content starts at position 19, so offset should be 18 (19-1)
			newColumnOffset = currentColumnOffset + brace.StartColumn - 1
		} else {
			// Same off-by-one issue
			newColumnOffset = brace.StartColumn - 1
		}

		e.logger.Debug("Brace offsets: line=%d, column=%d", newLineOffset, newColumnOffset)

		// Create substitution context using the child state
		braceSubstitutionCtx := &SubstitutionContext{
			Args:                ctx.Args,
			ExecutionState:      braceState,
			ParentContext:       ctx,
			MacroContext:        ctx.MacroContext,
			CurrentLineOffset:   newLineOffset,
			CurrentColumnOffset: newColumnOffset,
			Filename:            ctx.Filename,
		}

		// Execute the brace content with the child state (isolated result storage, shared variables)
		executeResult := e.ExecuteWithState(
			brace.Content,
			braceState,
			braceSubstitutionCtx,
			ctx.Filename, // Pass filename for error reporting
			newLineOffset,
			newColumnOffset,
		)

		// Capture the result IMMEDIATELY after execution, before the next brace can overwrite it
		var capturedResult interface{}
		var hasCapturedResult bool
		if braceState.HasResult() {
			capturedResult = braceState.GetResult()
			hasCapturedResult = true
		}

		// Create position for error reporting (points to first character inside brace)
		braceContentPosition := &SourcePosition{
			Line:     newLineOffset + 1,
			Column:   newColumnOffset + 1, // First character of content inside brace
			Length:   len(brace.Content),
			Filename: ctx.Filename,
		}

		// Create evaluation record
		evaluations[i] = &BraceEvaluation{
			Location:  brace,
			State:     braceState,
			Completed: false,
			Failed:    false,
			Position:  braceContentPosition,
		}

		// Check if this evaluation is async
		if tokenResult, ok := executeResult.(TokenResult); ok {
			evaluations[i].IsAsync = true
			evaluations[i].TokenID = string(tokenResult)
			hasAsync = true
			e.logger.Debug("Brace %d returned async token: %s", i, evaluations[i].TokenID)
		} else {
			// Synchronous completion
			evaluations[i].Completed = true

			// Check if it was successful
			if boolStatus, ok := executeResult.(BoolStatus); ok && !bool(boolStatus) {
				evaluations[i].Failed = true
				evaluations[i].Error = "Command returned false"
				e.logger.Debug("Brace %d completed synchronously with failure", i)
			} else {
				// Use the captured result
				if hasCapturedResult {
					evaluations[i].Result = capturedResult
				} else if boolStatus, ok := executeResult.(BoolStatus); ok {
					evaluations[i].Result = fmt.Sprintf("%v", bool(boolStatus))
				}
				e.logger.Debug("Brace %d completed synchronously with result: %v", i, evaluations[i].Result)
			}
			
			// Transfer ownership of objects in result to parent before cleanup
			if hasCapturedResult {
				resultRefs := braceState.ExtractObjectReferences(capturedResult)
				for _, refID := range resultRefs {
					ctx.ExecutionState.ClaimObjectReference(refID)
				}
			}
			
			// Clean up brace state references (synchronous case)
			braceState.ReleaseAllReferences()
		}
	}

	// If any evaluation is async, we need to coordinate
	if hasAsync {
		e.logger.Debug("At least one brace is async, creating coordinator token")

		// We need to return a special marker that tells the caller we're suspending
		// The caller (executeSingleCommand) will need to handle this
		coordinatorToken := e.RequestBraceCoordinatorToken(
			evaluations,
			str,
			ctx,
			func(finalString string, success bool) Result {
				// This callback will be invoked when all braces complete
				// For now, we need to signal back through the token system
				e.logger.Debug("Brace coordinator completed: success=%v, string=%s", success, finalString)
				// Store the result in a way that can be retrieved
				return BoolStatus(success)
			},
			ctx.ExecutionState,
			nil,
		)

		// Return a special marker that includes the coordinator token
		// The executeSingleCommand will need to detect this and return the token
		return fmt.Sprintf("\x00PAWS:%s\x00", coordinatorToken)
	}

	// All synchronous - check for any failures
	for i, eval := range evaluations {
		if eval.Failed {
			// Log the error with position information
			// Note: Parse errors are already logged by ExecuteWithState, but command execution
			// failures (commands returning false) need to be logged here
			errorMsg := "Command in brace expression failed"
			if eval.Error != "" {
				errorMsg = eval.Error
			}

			// Get source context if we have the original lines
			var sourceContext []string
			if ctx != nil && ctx.Filename != "" {
				// Try to get source lines from parser's source map if available
				sourceContext = nil // We'll add this later if needed
			}

			e.logger.ErrorWithPosition(errorMsg, eval.Position, sourceContext)
			e.logger.Debug("Synchronous brace evaluation %d failed, aborting command", i)
			// Return special marker to indicate brace failure
			return "\x00PAWS_FAILED\x00"
		}
	}

	// Substitute all results immediately
	result := e.substituteAllBraces(str, evaluations, ctx.ExecutionState)
	e.logger.Debug("All braces synchronous, substituted result: %s", result)

	return result
}

/*
// reEvaluateToken re-evaluates a token after brace substitution
func (e *Executor) reEvaluateToken(token string, ctx *SubstitutionContext) string {
	result := token

	// First, protect escaped dollar signs
	const escapedDollarPlaceholder = "\x00SUB\x00"
	result = strings.ReplaceAll(result, `\$`, escapedDollarPlaceholder)

	// Re-apply $* substitution
	if len(ctx.Args) > 0 {
		allArgs := make([]string, len(ctx.Args))
		for i, arg := range ctx.Args {
			allArgs[i] = e.formatArgumentForSubstitution(arg)
		}
		result = strings.ReplaceAll(result, "$*", strings.Join(allArgs, ", "))
	} else {
		result = strings.ReplaceAll(result, "$*", "")
	}

	// Re-apply $# substitution
	result = strings.ReplaceAll(result, "$#", fmt.Sprintf("%d", len(ctx.Args)))

	// Re-apply $1, $2, etc substitution
	re := regexp.MustCompile(`\$(\d+)`)
	result = re.ReplaceAllStringFunc(result, func(match string) string {
		indexStr := match[1:]
		index, err := strconv.Atoi(indexStr)
		if err != nil {
			return match
		}

		index--
		if index >= 0 && index < len(ctx.Args) {
			return e.formatArgumentForSubstitution(ctx.Args[index])
		}
		return match
	})

	// Restore escaped dollar signs
	result = strings.ReplaceAll(result, escapedDollarPlaceholder, "$")

	return result
}
*/

/*
/*
OBJECT MARKER RESOLUTION POINTS

Markers like \x00LIST:123\x00, \x00STR:456\x00, \x00BLOCK:789\x00 represent stored objects
passed by reference. They must be resolved to actual values at specific points:

AUTOMATIC RESOLUTION (via processArguments):
- Before ANY command handler receives arguments
- Happens in executeSingleCommand before calling handler
- Resolves LIST markers to StoredList objects
- Future: will also resolve STR/BLOCK markers

MANUAL RESOLUTION REQUIRED IN:
1. Display functions:
   - formatArgForDisplay (stdlib.go) - for echo/write/print
   - formatListForDisplay - recursive list display
   
2. String operations (stdlib.go):
   - All string commands: split, join, trim, replace, etc.
   - Must resolve STR markers before operating on string content
   
3. Type introspection:
   - getTypeName - peeks at marker type without resolving
   - get_inferred_type command - may need to resolve for accurate typing
   
4. Comparisons:
   - eq command - must resolve both sides before comparing
   
5. Block execution:
   - When ParenGroup needs to be executed as code
   - Must resolve BLOCK markers before passing to executor

STAYS AS MARKER (no resolution needed):
- Variable storage in state.variables map
- Result storage in ExecutionState
- Argument passing between commands (resolved by processArguments)
- Within StoredList items (resolved on demand)

Use resolveValue() for single-level resolution
Use resolveValueDeep() for recursive resolution (lists of markers)
*/

// escapeSpecialCharacters escapes special syntax characters for safe substitution
func (e *Executor) escapeSpecialCharacters(str string) string {
	// Characters that have special meaning in PawScript syntax
	// Must be escaped when substituting into command text
	const specialChars = ";&#(){}\"'\\$,! \t\n\r"

	var result strings.Builder
	for _, char := range str {
		if strings.ContainsRune(specialChars, char) {
			result.WriteRune('\\')
		}
		result.WriteRune(char)
	}
	return result.String()
}

// formatArgumentForParenGroup formats an argument for $@ substitution
// Preserves original forms for creating ParenGroup literals
// Similar to formatArgumentForList but without escaping quotes (not in string context)
func (e *Executor) formatArgumentForParenGroup(arg interface{}) string {
	switch v := arg.(type) {
	case ParenGroup:
		// Parenthetic group: wrap in parens, escape internal quotes/backslashes
		escaped := e.escapeQuotesAndBackslashes(string(v))
		return "(" + escaped + ")"
	case QuotedString:
		// Quoted string: wrap with regular quotes (not escaped - not in string context)
		escaped := e.escapeQuotesAndBackslashes(string(v))
		return "\"" + escaped + "\""
	case Symbol:
		// Symbol: use as bare identifier
		return string(v)
	case string:
		// Bare string: use bare if safe identifier, otherwise wrap with quotes
		if e.isSafeIdentifier(v) {
			return v
		}
		escaped := e.escapeQuotesAndBackslashes(v)
		return "\"" + escaped + "\""
	case int64, float64, bool:
		// Numbers and booleans as-is
		return fmt.Sprintf("%v", v)
	default:
		// Unknown type: convert to string and wrap with quotes
		str := fmt.Sprintf("%v", v)
		escaped := e.escapeQuotesAndBackslashes(str)
		return "\"" + escaped + "\""
	}
}

// formatArgumentForList formats an argument for $* substitution
// Preserves original forms but escapes quotes for string contexts
// This is used when creating comma-separated lists where structure matters
func (e *Executor) formatArgumentForList(arg interface{}) string {
	switch v := arg.(type) {
	case ParenGroup:
		// Parenthetic group: wrap in parens, escape internal quotes/backslashes
		escaped := e.escapeQuotesAndBackslashes(string(v))
		return "(" + escaped + ")"
	case QuotedString:
		// Quoted string: escape and wrap with ESCAPED quotes
		// This allows it to appear inside outer quotes without breaking them
		escaped := e.escapeQuotesAndBackslashes(string(v))
		return "\\\"" + escaped + "\\\""
	case Symbol:
		// Symbol: use as bare identifier
		return string(v)
	case string:
		// Bare string: use bare if safe identifier, otherwise wrap with escaped quotes
		if e.isSafeIdentifier(v) {
			return v
		}
		escaped := e.escapeQuotesAndBackslashes(v)
		return "\\\"" + escaped + "\\\""
	case int64, float64, bool:
		// Numbers and booleans as-is
		return fmt.Sprintf("%v", v)
	default:
		// Unknown type: convert to string and wrap with escaped quotes
		str := fmt.Sprintf("%v", v)
		escaped := e.escapeQuotesAndBackslashes(str)
		return "\\\"" + escaped + "\\\""
	}
}

// escapeQuotesAndBackslashes escapes only quotes and backslashes
// Used for preserving content inside string contexts
func (e *Executor) escapeQuotesAndBackslashes(s string) string {
	s = strings.ReplaceAll(s, "\\", "\\\\")
	s = strings.ReplaceAll(s, "\"", "\\\"")
	return s
}

// formatArgumentForSubstitution formats an argument for $1, $2, etc. substitution
// Unwraps quotes and parentheses to get raw content
// This is used when substituting into string contexts where we don't want nesting
func (e *Executor) formatArgumentForSubstitution(arg interface{}) string {
	switch v := arg.(type) {
	case ParenGroup:
		// Unwrap parentheses - just the content
		return string(v)
	case QuotedString:
		// Unwrap quotes - just the content (already unescaped)
		return string(v)
	case Symbol:
		// Symbol as-is (bare identifier)
		return string(v)
	case string:
		// Bare string as-is
		return v
	case int64, float64, bool:
		// Numbers and booleans as-is
		return fmt.Sprintf("%v", v)
	default:
		// Unknown type: convert to string
		return fmt.Sprintf("%v", v)
	}
}

// isSafeIdentifier checks if a string can be used as a bare identifier
func (e *Executor) isSafeIdentifier(s string) bool {
	// Empty or keywords are not safe
	if s == "" || s == "true" || s == "false" || s == "then" || s == "else" || s == "not" {
		return false
	}

	// Must be alphanumeric/underscore, can't start with digit
	runes := []rune(s)
	for i, r := range runes {
		if i == 0 {
			if !unicode.IsLetter(r) && r != '_' {
				return false
			}
		} else {
			if !unicode.IsLetter(r) && !unicode.IsDigit(r) && r != '_' {
				return false
			}
		}
	}
	return true
}

// createContext creates a command context
func (e *Executor) createContext(args []interface{}, state *ExecutionState, position *SourcePosition) *Context {
	return &Context{
		Args:     args,
		Position: position,
		state:    state,
		executor: e,
		requestToken: func(cleanup func(string)) string {
			return e.RequestCompletionToken(cleanup, "", 5*time.Minute, state, position)
		},
		resumeToken: func(tokenID string, status bool) bool {
			return e.PopAndResumeCommandSequence(tokenID, status)
		},
	}
}

// GetTokenStatus returns information about active tokens
func (e *Executor) GetTokenStatus() map[string]interface{} {
	e.mu.RLock()
	defer e.mu.RUnlock()

	tokens := make([]map[string]interface{}, 0, len(e.activeTokens))

	for id, data := range e.activeTokens {
		tokens = append(tokens, map[string]interface{}{
			"id":                 id,
			"parentToken":        data.ParentToken,
			"childCount":         len(data.Children),
			"hasCommandSequence": data.CommandSequence != nil,
			"age":                time.Since(data.Timestamp).Milliseconds(),
			"hasSuspendedResult": data.HasSuspendedResult,
		})
	}

	return map[string]interface{}{
		"activeCount": len(e.activeTokens),
		"tokens":      tokens,
	}
}

// formatListItems formats the items of a StoredList as comma-separated values
// without the outer parentheses (for use with unescape operator ${...})
func (e *Executor) formatListItems(list StoredList) string {
	items := list.Items()
	if len(items) == 0 {
		return ""
	}
	
	parts := make([]string, len(items))
	for i, item := range items {
		switch v := item.(type) {
		case StoredList:
			// Nested lists keep their parentheses
			parts[i] = formatListForDisplay(v)
		case ParenGroup:
			parts[i] = "(" + string(v) + ")"
		case QuotedString:
			// Escape internal quotes
			escaped := strings.ReplaceAll(string(v), "\\", "\\\\")
			escaped = strings.ReplaceAll(escaped, "\"", "\\\"")
			parts[i] = "\"" + escaped + "\""
		case Symbol:
			parts[i] = string(v)
		case string:
			// Regular strings get quoted
			escaped := strings.ReplaceAll(v, "\\", "\\\\")
			escaped = strings.ReplaceAll(escaped, "\"", "\\\"")
			parts[i] = "\"" + escaped + "\""
		case int64, float64, bool:
			parts[i] = fmt.Sprintf("%v", v)
		case nil:
			parts[i] = "nil"
		default:
			parts[i] = fmt.Sprintf("%v", v)
		}
	}
	
	return strings.Join(parts, ", ")
}

// substituteAllBraces substitutes all brace evaluation results into the original string
func (e *Executor) substituteAllBraces(originalString string, evaluations []*BraceEvaluation, state *ExecutionState) string {
	// Sort evaluations by position (descending) so we substitute from end to start
	// This prevents position shifts from affecting later substitutions
	sortedEvals := make([]*BraceEvaluation, len(evaluations))
	copy(sortedEvals, evaluations)

	// Bubble sort by StartPos descending
	for i := 0; i < len(sortedEvals)-1; i++ {
		for j := 0; j < len(sortedEvals)-i-1; j++ {
			if sortedEvals[j].Location.StartPos < sortedEvals[j+1].Location.StartPos {
				sortedEvals[j], sortedEvals[j+1] = sortedEvals[j+1], sortedEvals[j]
			}
		}
	}

	result := originalString
	runes := []rune(result)

	for _, eval := range sortedEvals {
		// Get the result value
		var rawValue interface{}
		if eval.State != nil && eval.State.HasResult() {
			rawValue = eval.State.GetResult()
		} else if eval.Result != nil {
			rawValue = eval.Result
		}

		// Format the result based on type
		var resultValue string
		if eval.Location.IsUnescape {
			// ${...} - no escaping, direct insertion
			// For StoredList, unwrap outer parens (just like ParenGroup)
			if list, ok := rawValue.(StoredList); ok {
				resultValue = e.formatListItems(list)
			} else {
				resultValue = fmt.Sprintf("%v", rawValue)
			}
		} else {
			// {...} - preserve types properly, considering quote context
			resultValue = e.formatBraceResult(rawValue, originalString, eval.Location.StartPos, state)
		}

		// Substitute: replace from StartPos to EndPos+1 with resultValue
		before := string(runes[:eval.Location.StartPos])
		after := string(runes[eval.Location.EndPos+1:])
		result = before + resultValue + after
		runes = []rune(result)
	}

	return result
}

// isInsideQuotes checks if a position in a string is inside quoted text
// This is used to determine how to format brace substitution results
func (e *Executor) isInsideQuotes(str string, pos int) bool {
	inQuote := false
	var quoteChar rune

	runes := []rune(str)
	i := 0

	for i < len(runes) && i < pos {
		char := runes[i]

		// Handle escape sequences - skip the backslash and next char
		if char == '\\' && i+1 < len(runes) {
			i += 2
			continue
		}

		// Track quote state
		if !inQuote && (char == '"' || char == '\'') {
			inQuote = true
			quoteChar = char
		} else if inQuote && char == quoteChar {
			inQuote = false
			quoteChar = 0
		}

		i++
	}

	return inQuote
}

// formatBraceResult formats a brace evaluation result for substitution
// Takes the original string and brace position to detect quote context
// formatBraceResult formats a brace evaluation result for substitution
// Takes the original string and brace position to detect quote context
//
// CRITICAL: Object markers (like \x00LIST:7\x00) are handled based on context:
// - Inside quoted strings: Resolve and format for display (string interpolation)
//   Example: echo "Result: {get_result}" → "Result: (a, b, c)"
// - Outside quotes: Preserve marker unchanged (pass by reference)
//   Example: set x, {get_result} → x = \x00LIST:7\x00
//
// This ensures nested structures maintain shared storage via reference passing
// while still supporting human-readable display in string contexts.
func (e *Executor) formatBraceResult(value interface{}, originalString string, bracePos int, state *ExecutionState) string {
	// Handle nil specially - output as bare word "nil"
	if value == nil {
		return "nil"
	}

	// Check if we're inside a quoted string context
	insideQuotes := e.isInsideQuotes(originalString, bracePos)
	
	// If it's a Symbol that might be a marker, return it unchanged to preserve the reference
	if sym, ok := value.(Symbol); ok {
		if objType, objID := parseObjectMarker(string(sym)); objID >= 0 {
			// It's an object marker - pass it through unchanged
			// Don't resolve and re-store, that would create duplicate storage entries!
			if insideQuotes {
				// Inside quotes, need to display the object
				if actualValue, exists := e.getObject(objID); exists {
					// Format based on object type
					switch objType {
					case "list":
						if list, ok := actualValue.(StoredList); ok {
							return formatListForDisplay(list)
						}
					}
					// Fallback for other types
					return fmt.Sprintf("%v", actualValue)
				}
				// Marker not found, display as broken reference
				return fmt.Sprintf("<invalid-%s-ref:%d>", objType, objID)
			}
			// Outside quotes: return the marker as-is to preserve the reference
			return string(sym)
		} else {
			// Not a marker, just a regular symbol
			return string(sym)
		}
	}

	switch v := value.(type) {
	case bool:
		// Booleans as bare words - parser will recognize them
		if v {
			return "true"
		}
		return "false"
	case ParenGroup:
		if insideQuotes {
			// Inside quotes: unwrap and escape only quotes/backslashes
			return e.escapeQuotesAndBackslashes(string(v))
		}
		// Outside quotes: preserve as parentheses
		return "(" + string(v) + ")"
	case QuotedString:
		if insideQuotes {
			// Inside quotes: unwrap and escape only quotes/backslashes
			return e.escapeQuotesAndBackslashes(string(v))
		}
		// Outside quotes: preserve as quoted string, escaping internal quotes
		escaped := e.escapeQuotesAndBackslashes(string(v))
		return "\"" + escaped + "\""
	case Symbol:
<<<<<<< HEAD
		// Symbol as bare identifier (shouldn't get here now due to marker resolution above)
=======
		// If it's a Symbol that might be a marker, resolve it first for proper formatting
		if sym, ok := value.(Symbol); ok {
		    if _, objID := parseObjectMarker(string(sym)); objID >= 0 {
			if insideQuotes {
			    // Inside quotes: resolve and format for display
			    if actualValue, exists := e.getObject(objID); exists {
				value = actualValue
				// Fall through to format the resolved value
			    } else {
				return string(sym)
			    }
			} else {
			    // Outside quotes: keep as marker (already properly formatted)
			    // Don't resolve and re-store - that would create a duplicate!
			    return string(sym)
			}
		    } else {
			// Not a marker, just a regular symbol
			return string(sym)
		    }
		}
>>>>>>> fd991aec
		return string(v)
	case string:
		if insideQuotes {
			// Inside quotes: escape only quotes/backslashes
			return e.escapeQuotesAndBackslashes(v)
		}
		// Outside quotes: wrap in quotes to preserve the string value
		// (don't escape spaces/special chars - that's for bare words only)
		escaped := e.escapeQuotesAndBackslashes(v)
		return "\"" + escaped + "\""
	case StoredList:
		if insideQuotes {
			// Inside quotes: format as readable list display
			return formatListForDisplay(v)
		}
		// Outside quotes: use a special marker that preserves the object
		// Format: \x00LIST:index\x00 where index is stored in the execution state
		id := e.storeObject(value, "list")
		// The creating context claims the first reference
		if state != nil {
			state.ClaimObjectReference(id)
		}
		return fmt.Sprintf("\x00LIST:%d\x00", id)
	case int64, float64:
		// Numbers as-is
		return fmt.Sprintf("%v", v)
	default:
		// Unknown type - convert to string and wrap in quotes outside quote context
		str := fmt.Sprintf("%v", v)
		if insideQuotes {
			return e.escapeQuotesAndBackslashes(str)
		}
		// Wrap in quotes to preserve value
		escaped := e.escapeQuotesAndBackslashes(str)
		return "\"" + escaped + "\""
	}
}

// findAllTopLevelBraces finds all brace expressions at the current nesting level
// Also detects ${...} for unescape mode
func (e *Executor) findAllTopLevelBraces(str string, ctx *SubstitutionContext) []*BraceLocation {
	var braces []*BraceLocation

	braceDepth := 0
	parenDepth := 0
	braceStart := -1
	braceIsUnescape := false

	line := 1
	column := 1
	braceStartLine := 1
	braceStartColumn := 1

	runes := []rune(str)
	for i, char := range runes {
		if char == '\n' {
			line++
			column = 1
		} else {
			column++
		}

		if char == '(' {
			parenDepth++
			continue
		} else if char == ')' {
			parenDepth--
			continue
		}

		if parenDepth == 0 && char == '{' {
			if braceDepth == 0 {
				// Check if preceded by $ for unescape mode
				isUnescape := false
				actualStart := i
				if i > 0 && runes[i-1] == '$' {
					isUnescape = true
					actualStart = i - 1 // Include the $
				}

				braceStart = actualStart
				braceIsUnescape = isUnescape
				braceStartLine = line
				braceStartColumn = column
			}
			braceDepth++
		} else if parenDepth == 0 && char == '}' {
			braceDepth--
			if braceDepth == 0 && braceStart != -1 {
				// Determine content start position
				contentStart := braceStart + 1
				if braceIsUnescape {
					contentStart = braceStart + 2 // Skip ${
				}

				braces = append(braces, &BraceLocation{
					StartPos:    braceStart,
					EndPos:      i,
					Content:     string(runes[contentStart:i]),
					StartLine:   braceStartLine,
					StartColumn: braceStartColumn,
					IsUnescape:  braceIsUnescape,
				})
				braceStart = -1
			}
		}
	}

	return braces
}

// processArguments processes arguments array to resolve LIST markers
// LIST markers: \x00LIST:index\x00 for StoredList objects
func (e *Executor) processArguments(args []interface{}, state *ExecutionState) []interface{} {
	if len(args) == 0 {
		return args
	}

	result := make([]interface{}, len(args))
	for i, arg := range args {
		// Check if it's a Symbol that might be an object marker
		if sym, ok := arg.(Symbol); ok {
			str := string(sym)

			// Check for object marker
			if objType, objID := parseObjectMarker(str); objID >= 0 {
				// Currently only LIST is supported, but this is now ready for STR/BLOCK
				if objType == "list" {
					// Retrieve the actual StoredList value (doesn't affect refcount)
					if value, exists := e.getObject(objID); exists {
						result[i] = value
						// Receiving context claims a reference
						if state != nil {
							state.ClaimObjectReference(objID)
						}
						continue
					}
				}
				// Future: handle "string" and "block" types here
			}
		}
		// Not a marker, keep the original argument
		result[i] = arg
	}

	return result
}

// invertStatus inverts the success status of a Result
// For BoolStatus, it inverts immediately
// For TokenResult, it creates a wrapper token that will invert when the async operation completes
func (e *Executor) invertStatus(result Result, state *ExecutionState, position *SourcePosition) Result {
	if boolStatus, ok := result.(BoolStatus); ok {
		// Invert synchronous result immediately
		inverted := !bool(boolStatus)
		e.logger.Debug("Inverted synchronous result: %v -> %v", bool(boolStatus), inverted)
		return BoolStatus(inverted)
	} else if earlyReturn, ok := result.(EarlyReturn); ok {
		// Invert the status of an early return
		inverted := !bool(earlyReturn.Status)
		e.logger.Debug("Inverted early return status: %v -> %v", bool(earlyReturn.Status), inverted)
		return EarlyReturn{
			Status:    BoolStatus(inverted),
			Result:    earlyReturn.Result,
			HasResult: earlyReturn.HasResult,
		}
	} else if tokenResult, ok := result.(TokenResult); ok {
		// For async result, create wrapper token with inversion flag
		e.logger.Debug("Creating inverter wrapper for async token: %s", string(tokenResult))

		inverterToken := e.RequestCompletionToken(nil, "", 5*time.Minute, state, position)

		// Mark this token for result inversion
		e.mu.Lock()
		if tokenData, exists := e.activeTokens[inverterToken]; exists {
			tokenData.InvertStatus = true
		}
		e.mu.Unlock()

		// Chain the inverter to the original token
		e.chainTokens(string(tokenResult), inverterToken)

		e.logger.Debug("Created inverter token: %s -> %s", string(tokenResult), inverterToken)
		return TokenResult(inverterToken)
	}

	// Unknown result type, return as-is
	return result
}<|MERGE_RESOLUTION|>--- conflicted
+++ resolved
@@ -1212,9 +1212,6 @@
 		escaped := e.escapeQuotesAndBackslashes(string(v))
 		return "\"" + escaped + "\""
 	case Symbol:
-<<<<<<< HEAD
-		// Symbol as bare identifier (shouldn't get here now due to marker resolution above)
-=======
 		// If it's a Symbol that might be a marker, resolve it first for proper formatting
 		if sym, ok := value.(Symbol); ok {
 		    if _, objID := parseObjectMarker(string(sym)); objID >= 0 {
@@ -1236,7 +1233,6 @@
 			return string(sym)
 		    }
 		}
->>>>>>> fd991aec
 		return string(v)
 	case string:
 		if insideQuotes {
