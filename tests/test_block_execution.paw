et: "everything"

echo "Test 1:"
(echo "$1 on ~et, thank you.") "Treacle"
echo "Expected: Treacle on everything, thank you."
print

echo "Test 2 - Stored Block Execution"
x: {block "echo \"And \~et; \$1 after that.\""}
{~x} "twinkled"
echo "Expected: And everything twinkled after that."
print

echo "Test 3 - Immediate Parenthetic Block:"
t: "twinkle"
y: (echo "Twinkle, ~t, little $1")
{~y} "bat"
echo "Expected: Twinkle, twinkle, little bat"
print

echo "Test 4 - Stored Block in List"
z: {list 0, 1, ~x}
{~z 2} "twinkled"
echo "Expected: And everything twinkled after that."
print

echo "Test 5 - Anonymous Macro:"
{macro (
  echo "Good day, $1"
)} "sir"
echo "Expected: Good day, sir"
print

echo "Test 6 - Stored Macro:"
m: {macro (echo "G'day, $1")}
{~m} "mate"
print

echo "Test 7 - List with Macro:"
ml: {list ~m, (; echo "Yes.")}
{~ml 0} "mate"
print

echo "Test 8 - List with Parenthetic Block:"
<<<<<<< HEAD
ml: {list ~m, (;echo "Yes.")}
=======
# Note: Use (; ...) to force a block - without the semicolon, (echo "Yes.") becomes a list
ml: {list ~m, (; echo "Yes.")}
>>>>>>> 3808231a
{~ml 1}
print<|MERGE_RESOLUTION|>--- conflicted
+++ resolved
@@ -42,11 +42,7 @@
 print
 
 echo "Test 8 - List with Parenthetic Block:"
-<<<<<<< HEAD
-ml: {list ~m, (;echo "Yes.")}
-=======
 # Note: Use (; ...) to force a block - without the semicolon, (echo "Yes.") becomes a list
 ml: {list ~m, (; echo "Yes.")}
->>>>>>> 3808231a
 {~ml 1}
 print